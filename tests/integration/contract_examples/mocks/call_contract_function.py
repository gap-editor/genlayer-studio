from typing import Optional

call_contract_function_response = {
    "consensus_data": {
<<<<<<< HEAD
        "leader_receipt": [
            {
                "result": str,
                "calldata": str,
                "contract_state": dict,
                "eq_outputs": dict,
                "execution_result": str,
                "gas_used": int,
                "mode": str,
                "node_config": {
                    "address": str,
                    "config": dict,
                    "model": str,
                    "provider": str,
                    "stake": int,
                    "plugin": str,
                    "plugin_config": dict,
                },
                "vote": Optional[str],
            }
        ],
=======
        "leader_receipt": {
            "result": dict,
            "calldata": dict,
            "contract_state": dict,
            "eq_outputs": dict,
            "execution_result": str,
            "gas_used": int,
            "mode": str,
            "node_config": {
                "address": str,
                "config": dict,
                "model": str,
                "provider": str,
                "stake": int,
                "plugin": str,
                "plugin_config": dict,
            },
            "vote": str,
        },
>>>>>>> 8f1d7027
        "validators": list,
        "votes": dict,
    },
    "created_at": str,
    "data": {
        "calldata": dict,
    },
    "from_address": str,
    "hash": str,
    "status": str,
    "to_address": str,
    "type": int,
    "value": int,
}<|MERGE_RESOLUTION|>--- conflicted
+++ resolved
@@ -2,11 +2,10 @@
 
 call_contract_function_response = {
     "consensus_data": {
-<<<<<<< HEAD
         "leader_receipt": [
             {
-                "result": str,
-                "calldata": str,
+                "result": dict,
+                "calldata": dict,
                 "contract_state": dict,
                 "eq_outputs": dict,
                 "execution_result": str,
@@ -24,27 +23,6 @@
                 "vote": Optional[str],
             }
         ],
-=======
-        "leader_receipt": {
-            "result": dict,
-            "calldata": dict,
-            "contract_state": dict,
-            "eq_outputs": dict,
-            "execution_result": str,
-            "gas_used": int,
-            "mode": str,
-            "node_config": {
-                "address": str,
-                "config": dict,
-                "model": str,
-                "provider": str,
-                "stake": int,
-                "plugin": str,
-                "plugin_config": dict,
-            },
-            "vote": str,
-        },
->>>>>>> 8f1d7027
         "validators": list,
         "votes": dict,
     },
