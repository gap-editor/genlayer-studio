--- conflicted
+++ resolved
@@ -133,15 +133,6 @@
     def get_newer_transactions(self, transaction_hash: str):
         return []
 
-<<<<<<< HEAD
-    def set_transaction_contract_snapshot(
-        self, transaction_hash: str, contract_snapshot: dict
-    ):
-        pass
-
-    def get_transaction_contract_snapshot(self, transaction_hash: str):
-        return None
-=======
     def update_consensus_history(
         self,
         transaction_hash: str,
@@ -188,7 +179,14 @@
     def reset_transaction_appeal_processing_time(self, transaction_hash: str):
         transaction = self.get_transaction_by_hash(transaction_hash)
         transaction["appeal_processing_time"] = 0
->>>>>>> a49d54c6
+
+    def set_transaction_contract_snapshot(
+        self, transaction_hash: str, contract_snapshot: dict
+    ):
+        pass
+
+    def get_transaction_contract_snapshot(self, transaction_hash: str):
+        return None
 
 
 class SnapshotMock:
@@ -260,17 +258,14 @@
         "timestamp_awaiting_finalization": transaction.timestamp_awaiting_finalization,
         "appeal_failed": transaction.appeal_failed,
         "appeal_undetermined": transaction.appeal_undetermined,
-<<<<<<< HEAD
+        "consensus_history": transaction.consensus_history,
+        "timestamp_appeal": transaction.timestamp_appeal,
+        "appeal_processing_time": transaction.appeal_processing_time,
         "contract_snapshot": (
             transaction.contract_snapshot.to_dict()
             if transaction.contract_snapshot
             else None
         ),
-=======
-        "consensus_history": transaction.consensus_history,
-        "timestamp_appeal": transaction.timestamp_appeal,
-        "appeal_processing_time": transaction.appeal_processing_time,
->>>>>>> a49d54c6
     }
 
 
