import type {
  NodeLog,
  NewValidatorDataModel,
  ValidatorModel,
  GetProvidersAndModelsData,
  NewProviderDataModel,
  ProviderModel,
} from '@/types';
import { defineStore } from 'pinia';
import { computed, ref } from 'vue';
import { useContractsStore } from './contracts';
import { notify } from '@kyvg/vue3-notification';
import { useRpcClient, useWebSocketClient } from '@/hooks';

export const useNodeStore = defineStore('nodeStore', () => {
  const rpcClient = useRpcClient();
  const webSocketClient = useWebSocketClient();
  const logs = ref<NodeLog[]>([]);
  const contractsStore = useContractsStore();
<<<<<<< HEAD
  const nodeProviders = ref<GetProvidersAndModelsData>([]);
  // state
=======
  const nodeProviders = ref<Record<string, string[]>>({});
>>>>>>> 1b311f06
  const validators = ref<ValidatorModel[]>([]);
  const isLoadingValidatorData = ref<boolean>(true);
  const searchFilter = ref<string>('');

  if (!webSocketClient.connected) webSocketClient.connect();

  const trackedEvents = [
    'endpoint_call',
    'endpoint_success',
    'endpoint_error',
    'transaction_status_updated',
    'consensus_reached',
    'consensus_failed',
    'contract_stdout',
    'read_contract',
    'write_contract',
    'write_contract_failed',
    'deploying_contract',
    'deployed_contract',
    'contract_deployment_failed',
  ];

  trackedEvents.forEach((eventName) => {
    webSocketClient.on(eventName, (data: any) => {
      addLog({
        scope: data.scope,
        name: data.name,
        type: data.type,
        message: data.message,
        data: data.data,
      });
    });
  });

  function addLog(log: NodeLog) {
    logs.value.push(log);
  }

  async function getValidatorsData() {
    isLoadingValidatorData.value = true;

    try {
      const [validatorsResult, modelsResult] = await Promise.all([
        rpcClient.getValidators(),
        rpcClient.getProvidersAndModels(),
      ]);
<<<<<<< HEAD

      if (validatorsResult?.status === 'success') {
        validators.value = validatorsResult.data;
      } else {
        throw new Error('Error getting validators');
      }

      if (modelsResult?.status === 'success') {
        console.log(modelsResult);
        nodeProviders.value = modelsResult.data;
      } else {
        throw new Error('Error getting Providers and Models data');
      }
=======
      validators.value = validatorsResult;
      nodeProviders.value = modelsResult;

      nodeProviders.value = modelsResult.reduce(
        (acc: Record<string, string[]>, llmprovider: any) => {
          const provider = llmprovider.provider;
          if (!acc[provider]) {
            acc[provider] = [];
          }
          acc[provider].push(llmprovider.model);
          return acc;
        },
        {},
      );
>>>>>>> 1b311f06
    } catch (error) {
      console.error(error);
      notify({
        title: 'Error',
        text: (error as Error)?.message || 'Error loading validators',
        type: 'error',
      });
    } finally {
      isLoadingValidatorData.value = false;
    }
  }

  async function updateValidator(
    validator: ValidatorModel,
    newValidatorData: NewValidatorDataModel,
  ) {
    const { stake, provider, model, config } = newValidatorData;

    if (stake <= 0 || !provider || !model || !config) {
      throw new Error('Please fill all the required fields');
    }
    const validatorConfig = JSON.parse(config || '{}');
    const result = await rpcClient.updateValidator({
      address: validator.address || '',
      stake,
      provider,
      model,
      config: validatorConfig,
    });
    const index = validators.value.findIndex(
      (v) => v.address === validator.address,
    );

<<<<<<< HEAD
      if (index >= 0) {
        validators.value.splice(index, 1, result.data);
      }
    } else {
      // TODO: better normalize error handling
      if (result.exception) {
        throw new Error(result.exception);
      } else {
        throw new Error(result.message);
      }
=======
    if (index >= 0) {
      validators.value.splice(index, 1, result);
>>>>>>> 1b311f06
    }
  }

  const deleteValidator = async (validator: ValidatorModel) => {
    if (validators.value.length === 1) {
      throw new Error('You must have at least one validator');
    }
    await rpcClient.deleteValidator({
      address: validator.address || '',
    });
    validators.value = validators.value.filter(
      (v) => v.address !== validator.address,
    );
  };

  async function createNewValidator(newValidatorData: NewValidatorDataModel) {
    const { stake, provider, model, config } = newValidatorData;
    const validatorConfig = JSON.parse(config || '{}');
    const result = await rpcClient.createValidator({
      stake,
      provider,
      model,
      config: validatorConfig,
    });
<<<<<<< HEAD
    if (result?.status === 'success') {
      validators.value.push(result.data);
    } else {
      // TODO: better normalize error handling
      if (result.exception) {
        throw new Error(result.exception);
      } else {
        throw new Error(result.message);
      }
    }
=======
    validators.value.push(result);
>>>>>>> 1b311f06
  }

  async function cloneValidator(validator: ValidatorModel) {
    const result = await rpcClient.createValidator(validator);
    validators.value.push(result);
  }

  async function addProvider(providerData: NewProviderDataModel) {
    const result = await rpcClient.addProvider({
      ...providerData,
      plugin_config: JSON.parse(providerData.plugin_config),
      config: JSON.parse(providerData.config),
    });
    console.log(result);
    if (result?.status === 'success') {
      // nodeProviders.value.push(result.data);
      getValidatorsData();
    } else {
      if (result.exception) {
        throw new Error(result.exception);
      } else {
        throw new Error(result.message);
      }
    }
  }

  async function updateProvider(
    provider: ProviderModel,
    newProviderData: NewProviderDataModel,
  ) {
    const result = await rpcClient.updateProvider({
      id: provider.id,
      ...newProviderData,
      config: JSON.parse(newProviderData.config),
      plugin_config: JSON.parse(newProviderData.plugin_config),
    });
    if (result?.status === 'success') {
      getValidatorsData();
    } else {
      if (result.exception) {
        throw new Error(result.exception);
      } else {
        throw new Error(result.message);
      }
    }
  }

  async function deleteProvider(id: number) {
    const result = await rpcClient.deleteProvider({ id });
    console.log(result);
    if (result?.status === 'success') {
      // nodeProviders.value = nodeProviders.value.filter((provider) => provider.id !== id);
      getValidatorsData();
    } else {
      throw new Error('Error adding provider');
    }
  }

  const contractsToDelete = computed(() =>
    contractsStore.contracts.filter((c) => c.example),
  );

  const validatorsOrderedById = computed(() =>
    validators.value.slice().sort((a, b) => a.id - b.id),
  );

  const clearLogs = () => {
    logs.value = [];
  };

  const hasAtLeastOneValidator = computed(() => validators.value.length >= 1);

  const availableProviders = computed(() => [
    ...new Set(
      nodeProviders.value
        .filter((provider) => provider.is_available)
        .map((provider) => provider.provider),
    ),
  ]);

  const availableModelsForProvider = computed(
    () => (selectedProvider: string) => [
      ...new Set(
        nodeProviders.value
          .filter(
            (provider) =>
              provider.is_model_available &&
              provider.provider === selectedProvider,
          )
          .map((provider) => provider.model),
      ),
    ],
  );

  return {
    logs,
    validators,
    nodeProviders,
    contractsToDelete,
    isLoadingValidatorData,
    searchFilter,

    getValidatorsData,
    createNewValidator,
    cloneValidator,
    deleteValidator,
    updateValidator,
    clearLogs,
    addProvider,
    updateProvider,
    deleteProvider,

    availableProviders,
    availableModelsForProvider,
    validatorsOrderedById,
    hasAtLeastOneValidator,
  };
});<|MERGE_RESOLUTION|>--- conflicted
+++ resolved
@@ -17,12 +17,8 @@
   const webSocketClient = useWebSocketClient();
   const logs = ref<NodeLog[]>([]);
   const contractsStore = useContractsStore();
-<<<<<<< HEAD
   const nodeProviders = ref<GetProvidersAndModelsData>([]);
-  // state
-=======
-  const nodeProviders = ref<Record<string, string[]>>({});
->>>>>>> 1b311f06
+  // const nodeProviders = ref<Record<string, string[]>>({});
   const validators = ref<ValidatorModel[]>([]);
   const isLoadingValidatorData = ref<boolean>(true);
   const searchFilter = ref<string>('');
@@ -69,21 +65,6 @@
         rpcClient.getValidators(),
         rpcClient.getProvidersAndModels(),
       ]);
-<<<<<<< HEAD
-
-      if (validatorsResult?.status === 'success') {
-        validators.value = validatorsResult.data;
-      } else {
-        throw new Error('Error getting validators');
-      }
-
-      if (modelsResult?.status === 'success') {
-        console.log(modelsResult);
-        nodeProviders.value = modelsResult.data;
-      } else {
-        throw new Error('Error getting Providers and Models data');
-      }
-=======
       validators.value = validatorsResult;
       nodeProviders.value = modelsResult;
 
@@ -98,7 +79,6 @@
         },
         {},
       );
->>>>>>> 1b311f06
     } catch (error) {
       console.error(error);
       notify({
@@ -132,21 +112,8 @@
       (v) => v.address === validator.address,
     );
 
-<<<<<<< HEAD
-      if (index >= 0) {
-        validators.value.splice(index, 1, result.data);
-      }
-    } else {
-      // TODO: better normalize error handling
-      if (result.exception) {
-        throw new Error(result.exception);
-      } else {
-        throw new Error(result.message);
-      }
-=======
     if (index >= 0) {
       validators.value.splice(index, 1, result);
->>>>>>> 1b311f06
     }
   }
 
@@ -171,20 +138,7 @@
       model,
       config: validatorConfig,
     });
-<<<<<<< HEAD
-    if (result?.status === 'success') {
-      validators.value.push(result.data);
-    } else {
-      // TODO: better normalize error handling
-      if (result.exception) {
-        throw new Error(result.exception);
-      } else {
-        throw new Error(result.message);
-      }
-    }
-=======
     validators.value.push(result);
->>>>>>> 1b311f06
   }
 
   async function cloneValidator(validator: ValidatorModel) {
