import { watch, ref, computed } from 'vue';
import { useQuery, useQueryClient } from '@tanstack/vue-query';
import type { TransactionItem } from '@/types';
import {
  useContractsStore,
  useTransactionsStore,
  useAccountsStore,
} from '@/stores';
import { useDebounceFn } from '@vueuse/core';
import { notify } from '@kyvg/vue3-notification';
import { useMockContractData } from './useMockContractData';
import { useEventTracking, useGenlayer } from '@/hooks';
import * as calldata from '@/calldata';
import type {
  Address,
  TransactionHash,
  ContractSchema,
} from 'genlayer-js/types';

const schema = ref<any>();

export function useContractQueries() {
  const genlayer = useGenlayer();
  const accountsStore = useAccountsStore();
  const transactionsStore = useTransactionsStore();
  const contractsStore = useContractsStore();
  const queryClient = useQueryClient();
  const { trackEvent } = useEventTracking();
  const contract = computed(() => contractsStore.currentContract);

  const { mockContractId, mockContractSchema } = useMockContractData();

  const isMock = computed(() => contract.value?.id === mockContractId);

  const deployedContract = computed(() =>
    contractsStore.deployedContracts.find(
      ({ contractId }) => contractId === contract.value?.id,
    ),
  );

  const isDeployed = computed(() => !!deployedContract.value);
  const address = computed(() => deployedContract.value?.address);

  const fetchContractSchemaDebounced = useDebounceFn(() => {
    return fetchContractSchema();
  }, 300);

  watch(
    () => contract.value?.content,
    () => {
      queryClient.invalidateQueries({
        queryKey: ['schema', contract.value?.id],
      });
    },
  );

  const contractSchemaQuery = useQuery({
    queryKey: ['schema', () => contract.value?.id],
    queryFn: fetchContractSchemaDebounced,
    refetchOnWindowFocus: false,
    retry: 0,
    enabled: !!contract.value?.id,
  });

  async function fetchContractSchema() {
    if (isMock.value) {
      return mockContractSchema;
    }

    const result = await genlayer.client?.getContractSchemaForCode(
      contract.value?.content ?? '',
    );

    schema.value = result;

    return schema.value;
  }

  const isDeploying = ref(false);

  async function deployContract(
    args: {
      args: calldata.CalldataEncodable[];
      kwargs: { [key: string]: calldata.CalldataEncodable };
    },
    leaderOnly: boolean,
  ) {
    isDeploying.value = true;

    try {
      if (!contract.value || !accountsStore.currentPrivateKey) {
        throw new Error('Error Deploying the contract');
      }
<<<<<<< HEAD
      const data = [
        contract.value?.content ?? '',
        calldata.encode(args),
        leaderOnly,
      ];

      const nonce = await accountsStore.getCurrentNonce();
=======
>>>>>>> 3f0aecb7

      const result = await genlayer.client?.deployContract({
        code: contract.value?.content ?? '',
        args: args.args,
        leaderOnly,
      });

      const tx: TransactionItem = {
        contractAddress: '',
        localContractId: contract.value?.id ?? '',
        hash: result as TransactionHash,
        type: 'deploy',
        status: 'PENDING',
        data: {},
      };

      notify({
        title: 'Started deploying contract',
        type: 'success',
      });

      trackEvent('deployed_contract', {
        contract_name: contract.value?.name || '',
      });

      transactionsStore.clearTransactionsForContract(contract.value?.id ?? '');
      transactionsStore.addTransaction(tx);
      contractsStore.removeDeployedContract(contract.value?.id ?? '');
      return tx;
    } catch (error) {
      isDeploying.value = false;
      notify({
        type: 'error',
        title: 'Error deploying contract',
      });
      throw new Error('Error Deploying the contract');
    }
  }

  const abiQueryEnabled = computed(
    () => !!contract.value && !!isDeployed.value,
  );

  const contractAbiQuery = useQuery({
    queryKey: [
      'abi',
      () => contract.value?.id,
      () => deployedContract.value?.address,
    ],
    queryFn: fetchContractAbi,
    enabled: abiQueryEnabled,
    refetchOnWindowFocus: false,
    retry: 2,
  });

  async function fetchContractAbi() {
    if (isMock.value) {
      return mockContractSchema;
    }

    const result = await genlayer.client?.getContractSchema(
      deployedContract.value?.address ?? '',
    );

    return result;
  }

  async function callReadMethod(
    method: string,
    args: {
      args: calldata.CalldataEncodable[];
      kwargs: { [key: string]: calldata.CalldataEncodable };
    },
  ) {
    try {
<<<<<<< HEAD
      const data = [calldata.encode({ method, ...args })];
      const encodedData = wallet.encodeTransactionData(data);

      const result = await rpcClient.getContractState({
        to: address.value || '',
        from: accountsStore.currentUserAddress,
        data: encodedData,
=======
      const result = await genlayer.client?.readContract({
        address: address.value as Address,
        functionName: method,
        args: args.args,
>>>>>>> 3f0aecb7
      });

      return result;
    } catch (error) {
      console.error(error);
      throw new Error('Error getting the contract state');
    }
  }

  async function callWriteMethod({
    method,
    args,
    leaderOnly,
  }: {
    method: string;
    args: {
      args: calldata.CalldataEncodable[];
      kwargs: { [key: string]: calldata.CalldataEncodable };
    };
    leaderOnly: boolean;
  }) {
    try {
      if (!accountsStore.currentPrivateKey) {
        throw new Error('Error writing to contract');
      }
<<<<<<< HEAD
      const data = [calldata.encode({ method, ...args }), leaderOnly];
      const to = (address.value as Address) || null;
=======
>>>>>>> 3f0aecb7

      const result = await genlayer.client?.writeContract({
        address: address.value as Address,
        functionName: method,
        args: args.args,
        value: BigInt(0),
        leaderOnly,
      });

      transactionsStore.addTransaction({
        contractAddress: address.value || '',
        localContractId: contract.value?.id || '',
        hash: result,
        type: 'method',
        status: 'PENDING',
        data: {},
        decodedData: {
          functionName: method,
          ...args,
        },
      });
      return true;
    } catch (error) {
      console.error(error);
      throw new Error('Error writing to contract');
    }
  }

  return {
    contractSchemaQuery,
    contractAbiQuery,
    contract,
    isDeploying,
    isDeployed,
    address,

    deployContract,
    callReadMethod,
    callWriteMethod,

    mockContractSchema,
    isMock,
  };
}<|MERGE_RESOLUTION|>--- conflicted
+++ resolved
@@ -91,16 +91,6 @@
       if (!contract.value || !accountsStore.currentPrivateKey) {
         throw new Error('Error Deploying the contract');
       }
-<<<<<<< HEAD
-      const data = [
-        contract.value?.content ?? '',
-        calldata.encode(args),
-        leaderOnly,
-      ];
-
-      const nonce = await accountsStore.getCurrentNonce();
-=======
->>>>>>> 3f0aecb7
 
       const result = await genlayer.client?.deployContract({
         code: contract.value?.content ?? '',
@@ -176,20 +166,10 @@
     },
   ) {
     try {
-<<<<<<< HEAD
-      const data = [calldata.encode({ method, ...args })];
-      const encodedData = wallet.encodeTransactionData(data);
-
-      const result = await rpcClient.getContractState({
-        to: address.value || '',
-        from: accountsStore.currentUserAddress,
-        data: encodedData,
-=======
       const result = await genlayer.client?.readContract({
         address: address.value as Address,
         functionName: method,
         args: args.args,
->>>>>>> 3f0aecb7
       });
 
       return result;
@@ -215,11 +195,6 @@
       if (!accountsStore.currentPrivateKey) {
         throw new Error('Error writing to contract');
       }
-<<<<<<< HEAD
-      const data = [calldata.encode({ method, ...args }), leaderOnly];
-      const to = (address.value as Address) || null;
-=======
->>>>>>> 3f0aecb7
 
       const result = await genlayer.client?.writeContract({
         address: address.value as Address,
