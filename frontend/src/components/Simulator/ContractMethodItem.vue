<script setup lang="ts">
import type { ContractMethod } from '@/types';
import { onMounted, ref } from 'vue';
import { Collapse } from 'vue-collapsed';
import { useInputMap } from '@/hooks';
import { notify } from '@kyvg/vue3-notification';
import { ChevronDownIcon } from '@heroicons/vue/16/solid';
import { useEventTracking, useContractQueries } from '@/hooks';

const { callWriteMethod, callReadMethod, contract } = useContractQueries();
const { trackEvent } = useEventTracking();

const inputMap = useInputMap();

const props = defineProps<{
  method: ContractMethod;
  methodType: 'read' | 'write';
}>();

const isExpanded = ref(false);
const inputs = ref<{ [k: string]: any }>({});
const responseMessage = ref('');

const handleCallReadMethod = async () => {
  responseMessage.value = '';

  try {
    const result = await callReadMethod(
      props.method.name,
      Object.values(inputs.value),
    );

    responseMessage.value = JSON.stringify(result);

    trackEvent('called_read_method', {
      contract_name: contract.value?.name || '',
      method_name: props.method.name,
    });
  } catch (error) {
    notify({
      title: 'Error',
      text: (error as Error)?.message || 'Error getting contract state',
      type: 'error',
    });
  }
};

const handleCallWriteMethod = async () => {
  await callWriteMethod({
    method: props.method.name,
    params: Object.values(inputs.value),
  });

  resetInputs();

  notify({
    text: 'Write method called',
    type: 'success',
  });

  trackEvent('called_write_method', {
    contract_name: contract.value?.name || '',
    method_name: props.method.name,
  });
};

const resetInputs = () => {
  props.method.inputs.forEach((input: any) => {
    let defaultValue;

    switch (input.type) {
      case 'uint256':
      case 'float':
        defaultValue = 0;
        break;
      case 'bool':
        defaultValue = false;
        break;
      case 'string':
        defaultValue = '';
        break;
      default:
        defaultValue = '';
        break;
    }

    inputs.value[input.name] = defaultValue;
  });
};

onMounted(() => {
  resetInputs();
});
</script>

<template>
  <div
    class="dark:bg-g flex flex-col overflow-hidden rounded-md bg-slate-100 dark:bg-gray-700"
  >
    <button
      class="flex grow flex-row items-center justify-between bg-slate-200 p-2 text-xs hover:bg-slate-300 dark:bg-slate-600 dark:hover:bg-slate-500"
      @click="isExpanded = !isExpanded"
      :data-testid="`expand-method-btn-${method.name}`"
    >
      <div class="truncate">
        {{ method.name }}
      </div>

      <ChevronDownIcon
        class="h-4 w-4 opacity-70 transition-all duration-300"
        :class="isExpanded && 'rotate-180'"
      />
    </button>

    <Collapse :when="isExpanded">
      <div class="flex flex-col items-start gap-2 p-2">
        <component
<<<<<<< HEAD
          v-for="(inputType, inputKey) in method.inputs"
          :key="inputKey"
          :is="inputMap.getComponent(inputType)"
          v-model="inputs[inputKey]"
          :name="String(inputKey)"
          :label="String(inputKey)"
          :placeholder="String(inputKey)"
=======
          v-for="input in method.inputs"
          :key="input.name"
          :is="InputTypesMap[input.type]"
          v-model="inputs[input.name]"
          :name="String(input.name)"
          :label="String(input.name)"
          :placeholder="String(input.name)"
>>>>>>> 9c481d99
        />

        <div>
          <Btn
            v-if="methodType === 'read'"
            @click="handleCallReadMethod"
            tiny
            :data-testid="`read-method-btn-${method.name}`"
            >Call Contract</Btn
          >

          <Btn
            v-if="methodType === 'write'"
            @click="handleCallWriteMethod"
            tiny
            :data-testid="`write-method-btn-${method.name}`"
            >Send Transaction</Btn
          >
        </div>

        <div v-if="responseMessage" class="w-full break-all text-sm">
          <div class="mb-1 text-xs font-medium">Response:</div>
          <div
            :data-testid="`method-response-${method.name}`"
            class="w-full rounded bg-white p-1 font-mono text-xs dark:bg-slate-600"
          >
            {{ responseMessage }}
          </div>
        </div>
      </div>
    </Collapse>
  </div>
</template><|MERGE_RESOLUTION|>--- conflicted
+++ resolved
@@ -115,23 +115,13 @@
     <Collapse :when="isExpanded">
       <div class="flex flex-col items-start gap-2 p-2">
         <component
-<<<<<<< HEAD
-          v-for="(inputType, inputKey) in method.inputs"
-          :key="inputKey"
-          :is="inputMap.getComponent(inputType)"
-          v-model="inputs[inputKey]"
-          :name="String(inputKey)"
-          :label="String(inputKey)"
-          :placeholder="String(inputKey)"
-=======
           v-for="input in method.inputs"
           :key="input.name"
-          :is="InputTypesMap[input.type]"
+          :is="inputMap.getComponent(input.type)"
           v-model="inputs[input.name]"
           :name="String(input.name)"
           :label="String(input.name)"
           :placeholder="String(input.name)"
->>>>>>> 9c481d99
         />
 
         <div>
