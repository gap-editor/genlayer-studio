--- conflicted
+++ resolved
@@ -3,11 +3,7 @@
 import { CheckCircleIcon } from '@heroicons/vue/24/outline';
 import EmptyListPlaceholder from '@/components/Simulator/EmptyListPlaceholder.vue';
 import { useNodeStore } from '@/stores';
-<<<<<<< HEAD
-import { useWallet, useContractQueries } from '@/hooks';
-=======
 import { useContractQueries, useShortAddress } from '@/hooks';
->>>>>>> 3f0aecb7
 import { UploadIcon } from 'lucide-vue-next';
 
 const nodeStore = useNodeStore();
