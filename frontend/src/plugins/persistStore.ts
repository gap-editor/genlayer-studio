import type { ContractFile, DeployedContract, TransactionItem } from '@/types'
import { db, getContractFileName } from '@/utils'
import { type PiniaPluginContext } from 'pinia'

/**
 * Upserts a deployed contract into the database.
 *
 * @param {DeployedContract} contract - The contract to upsert.
 * @return {Promise<void>} A Promise that resolves once the contract is upserted.
 */
const upsertDeployedContract = async (contract: DeployedContract): Promise<void> => {
  const existingContract = await db.deployedContracts
    .where('contractId')
    .equals(contract.contractId)
    .first()
  if (existingContract) {
    await db.deployedContracts.where('contractId').equals(contract.contractId).modify(contract)
  } else {
    await db.deployedContracts.add(contract)
  }
}

/**
 * A plugin for persisting the state of a Pinia store.
 *
 * @param {PiniaPluginContext} context - The context object containing the Pinia store.
 * @return {void} This function does not return anything.
 */
export function persistStorePlugin(context: PiniaPluginContext): void {
  context.store.$onAction(({ store, name, args, after }) => {
    console.log(`Called Action "${name}" with params [${JSON.stringify(args)}].`)
    after(async (result) => {
      if (store.$id === 'contractsStore') {
        switch (name) {
          case 'addContractFile':
            await db.contractFiles.add({
              ...(args[0] as ContractFile),
              name: getContractFileName(args[0].name)
            })
            break
          case 'updateContractFile':
            await db.contractFiles.update(args[0] as string, {
              ...(args[1] as ContractFile)
            })
            break
          case 'removeContractFile':
            await db.contractFiles.delete(args[0])
            await db.deployedContracts
              .where('contractId')
              .equals(args[0] as string)
              .delete()
            break
          case 'openFile':
            localStorage.setItem('contractsStore.currentContractId', args[0] as string)
            localStorage.setItem('contractsStore.openedFiles', store.openedFiles.join(','))
            break
          case 'closeFile':
            localStorage.setItem('contractsStore.currentContractId', store.currentContractId)
            localStorage.setItem('contractsStore.openedFiles', store.openedFiles.join(','))
            break
          case 'addDeployedContract':
            await upsertDeployedContract(args[0] as DeployedContract)
            break
          case 'setCurrentContractId':
            localStorage.setItem('contractsStore.currentContractId', args[0] as string)
            break

          case 'removeDeployedContract':
            await db.deployedContracts
              .where('contractId')
              .equals(args[0] as string)
              .delete()
            break
          default:
            break
        }
      } else if (store.$id === 'accountsStore') {
        switch (name) {
          case 'generateNewAccount':
            localStorage.setItem('accountsStore.privateKeys', store.privateKeys.join(','))
            localStorage.setItem('accountsStore.currentPrivateKey', store.currentPrivateKey)
            break
          default:
            break
        }
      } else if (store.$id === 'transactionsStore') {
        switch (name) {
          case 'addTransaction':
            await db.transactions.add(args[0])
            break
          case 'removeTransaction':
            await db.transactions
              .where('txId')
<<<<<<< HEAD
              .equals((args[0] as any).id)
=======
              .equals(args[0] as string)
>>>>>>> 79f05749
              .delete()
            break
          case 'updateTransaction':
            await db.transactions
              .where('txId')
              .equals((args[0] as any).id)
              .modify({ data: args[0], status: args[0].status })
            break
          default:
            break
        }
<<<<<<< HEAD
      } 
=======
      }
>>>>>>> 79f05749
      console.log('PersistStorePlugin:::', { name, args, result })
    })
  })
}<|MERGE_RESOLUTION|>--- conflicted
+++ resolved
@@ -91,11 +91,7 @@
           case 'removeTransaction':
             await db.transactions
               .where('txId')
-<<<<<<< HEAD
               .equals((args[0] as any).id)
-=======
-              .equals(args[0] as string)
->>>>>>> 79f05749
               .delete()
             break
           case 'updateTransaction':
@@ -107,11 +103,7 @@
           default:
             break
         }
-<<<<<<< HEAD
-      } 
-=======
       }
->>>>>>> 79f05749
       console.log('PersistStorePlugin:::', { name, args, result })
     })
   })
