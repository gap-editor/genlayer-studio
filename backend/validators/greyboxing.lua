--- conflicted
+++ resolved
@@ -14,7 +14,6 @@
 	return "no match"
 end
 
-<<<<<<< HEAD
 local function handle_custom_plugin(ctx, args, mapped_prompt)
 	local custom_plugin_data = ctx.host_data.custom_plugin_data
 	local content
@@ -74,8 +73,6 @@
 	return true, result
 end
 
-=======
->>>>>>> 771efaef
 local function just_in_backend(ctx, args, mapped_prompt)
 	---@cast mapped_prompt MappedPrompt
 	---@cast args LLMExecPromptPayload | LLMExecPromptTemplatePayload
@@ -105,7 +102,6 @@
 	mapped_prompt.prompt.use_max_completion_tokens = false
 
 	for i = 1,3 do
-<<<<<<< HEAD
 		local success, result
 		if ctx.host_data.custom_plugin_data then
 			success, result = handle_custom_plugin(ctx, args, mapped_prompt)
@@ -125,24 +121,7 @@
 			end)
 		end
 
-		lib.log{message = "executed with", success = success, type = type(result), res = result}
-=======
-		local request = {
-			provider = provider_id,
-			model = model,
-			prompt = mapped_prompt.prompt,
-			format = mapped_prompt.format,
-		}
-
-		local success, result = pcall(function ()
-			return llm.rs.exec_prompt_in_provider(
-				ctx,
-				request
-			)
-		end)
-
 		lib.log{level = "debug", message = "executed with", success = success, type = type(result), res = result}
->>>>>>> 771efaef
 		if success then
 			return result
 		end
@@ -160,15 +139,9 @@
 
 			lib.rs.user_error(as_user_error)
 		end
-<<<<<<< HEAD
 
 		lib.log{level = "warning", message = "sleeping before retry"}
 
-=======
-
-		lib.log{level = "warning", message = "sleeping before retry"}
-
->>>>>>> 771efaef
 		lib.rs.sleep_seconds(1.5)
 	end
 
