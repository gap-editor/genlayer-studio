# backend/node/genvm/base.py

__all__ = ("IGenVM", "GenVMHost")

import typing
import tempfile
from pathlib import Path
import shutil
import json
import base64
import asyncio
import socket
import backend.node.genvm.origin.base_host as genvmhost
import collections.abc
import functools
<<<<<<< HEAD
import traceback
=======
import datetime
>>>>>>> 3f0aecb7

from backend.node.types import (
    PendingTransaction,
    Address,
)
import backend.node.genvm.origin.calldata as calldata
from dataclasses import dataclass

from backend.node.genvm.config import get_genvm_path
<<<<<<< HEAD


# Unexpected error
# - user contract crushed (for instance from integer division by zero)
# - user contract is not a contract (genvm can't run it)
# - os-level error occurred (i.e. socket to genvm got closed)
@dataclass
class ExecutionFail:
    exc: list[Exception]

    def __repr__(self) -> str:
        lines: list[str] = ["ExecutionFail:\n"]
        for exc_lines in (traceback.format_exception(e) for e in self.exc):
            lines.extend(exc_lines)
        return "".join(lines)
=======
from .origin.result_codes import *


@dataclass
class ExecutionError:
    message: str
    kind: typing.Literal[ResultCode.CONTRACT_ERROR, ResultCode.ROLLBACK]

    def __repr__(self):
        return json.dumps({"kind": self.kind.name, "message": self.message})
>>>>>>> 3f0aecb7


@dataclass
class ExecutionReturn:
    ret: bytes

<<<<<<< HEAD
=======
    def __repr__(self):
        return json.dumps(
            {"kind": "return", "data": base64.b64encode(self.ret).decode("ascii")}
        )
>>>>>>> 3f0aecb7

# Expected contract error (i.e. handled invalid arguments)
@dataclass
class ExecutionRollback:
    message: str

<<<<<<< HEAD

@dataclass
class ExecutionResult:
    result: ExecutionReturn | ExecutionRollback | ExecutionFail
    eq_outputs: dict[int, bytes]
    pending_transactions: list[PendingTransaction]
    stdout: str
    stderr: str


# Interface for accessing the blockchain state, it is needed to not tangle current (awfully unoptimized)
# storage format with the genvm source code
class StateProxy(typing.Protocol):
    def storage_read(
        self, account: Address, slot: bytes, index: int, le: int, /
    ) -> bytes: ...
    def storage_write(
        self,
        account: Address,
        slot: bytes,
        index: int,
        got: collections.abc.Buffer,
        /,
    ) -> None: ...
    def get_code(self, addr: Address) -> bytes: ...


# GenVM protocol just in case it is needed for mocks or bringing back the old one
class IGenVM(typing.Protocol):
    async def run_contract(
        self,
        state: StateProxy,
        *,
        from_address: Address,
        contract_address: Address,
        calldata_raw: bytes,
        is_init: bool = False,
        leader_results: None | dict[int, bytes],
        config: str,
    ) -> ExecutionResult: ...

    async def get_contract_schema(self, contract_code: bytes) -> str: ...


# state proxy that always fails and can give code only for address from a constructor
# useful for get_schema
class _StateProxyNone(StateProxy):
    def __init__(self, my_address: Address, code: bytes):
        self.my_address = my_address
        self.code = code

    def storage_read(
        self, account: Address, slot: bytes, index: int, le: int, /
    ) -> bytes:
        assert False

    def storage_write(
        self,
        account: Address,
        slot: bytes,
        index: int,
        got: collections.abc.Buffer,
        /,
    ) -> None:
        assert False

    def get_code(self, addr: Address) -> bytes:
        assert addr == self.my_address
        return self.code


# Actual genvm wrapper that will start process and handle all communication
class GenVMHost(IGenVM):
    async def run_contract(
        self,
        state: StateProxy,
        *,
        from_address: Address,
        contract_address: Address,
        calldata_raw: bytes,
        is_init: bool = False,
        leader_results: None | dict[int, bytes],
        config: str,
    ) -> ExecutionResult:
        message = {
            "is_init": is_init,
            "contract_account": contract_address.as_b64,
            "sender_account": from_address.as_b64,
            "value": None,
            "gas": 2**64 - 1,
        }
        return await _run_genvm_host(
            functools.partial(
                _Host,
                calldata_bytes=calldata_raw,
                state_proxy=state,
                leader_results=leader_results,
            ),
            ["--message", json.dumps(message)],
            config,
        )

    async def get_contract_schema(self, contract_code: bytes) -> str:
        NO_ADDR = str(base64.b64encode(b"\x00" * 20), encoding="ascii")
        message = {
            "is_init": False,
            "contract_account": NO_ADDR,
            "sender_account": NO_ADDR,
            "value": None,
            "gas": 2**64 - 1,
        }
        res = await _run_genvm_host(
            functools.partial(
                _Host,
                calldata_bytes=calldata.encode({"method": "__get_schema__"}),
                state_proxy=_StateProxyNone(Address(NO_ADDR), contract_code),
                leader_results=None,
            ),
            ["--message", json.dumps(message)],
            None,
        )
        if not isinstance(res.result, ExecutionReturn):
            raise Exception(f"execution failed {res}")
        ret_calldata = res.result.ret
        schema = calldata.decode(ret_calldata)
        if not isinstance(schema, str):
            raise Exception(f"abi violation, __get_schema__ returned {schema}")
        return schema

=======
@dataclass
class ExecutionResult:
    result: ExecutionReturn | ExecutionError
    eq_outputs: dict[int, bytes]
    pending_transactions: list[PendingTransaction]
    stdout: str
    stderr: str
    genvm_log: str


def encode_result_to_bytes(result: ExecutionReturn | ExecutionError) -> bytes:
    if isinstance(result, ExecutionReturn):
        return bytes([ResultCode.RETURN]) + result.ret
    if isinstance(result, ExecutionError):
        return bytes([result.kind]) + result.message.encode("utf-8")


# Interface for accessing the blockchain state, it is needed to not tangle current (awfully unoptimized)
# storage format with the genvm source code
class StateProxy(typing.Protocol):
    def storage_read(
        self, account: Address, slot: bytes, index: int, le: int, /
    ) -> bytes: ...
    def storage_write(
        self,
        account: Address,
        slot: bytes,
        index: int,
        got: collections.abc.Buffer,
        /,
    ) -> None: ...
    def get_code(self, addr: Address) -> bytes: ...


# GenVM protocol just in case it is needed for mocks or bringing back the old one
class IGenVM(typing.Protocol):
    async def run_contract(
        self,
        state: StateProxy,
        *,
        from_address: Address,
        contract_address: Address,
        calldata_raw: bytes,
        is_init: bool = False,
        leader_results: None | dict[int, bytes],
        config: str,
        date: datetime.datetime | None,
    ) -> ExecutionResult: ...

    async def get_contract_schema(self, contract_code: bytes) -> ExecutionResult: ...


# state proxy that always fails and can give code only for address from a constructor
# useful for get_schema
class _StateProxyNone(StateProxy):
    def __init__(self, my_address: Address, code: bytes):
        self.my_address = my_address
        self.code = code

    def storage_read(
        self, account: Address, slot: bytes, index: int, le: int, /
    ) -> bytes:
        assert False

    def storage_write(
        self,
        account: Address,
        slot: bytes,
        index: int,
        got: collections.abc.Buffer,
        /,
    ) -> None:
        assert False

    def get_code(self, addr: Address) -> bytes:
        assert addr == self.my_address
        return self.code


# Actual genvm wrapper that will start process and handle all communication
class GenVMHost(IGenVM):
    async def run_contract(
        self,
        state: StateProxy,
        *,
        from_address: Address,
        contract_address: Address,
        calldata_raw: bytes,
        is_init: bool = False,
        leader_results: None | dict[int, bytes],
        config: str,
        date: datetime.datetime | None,
    ) -> ExecutionResult:
        assert date.tzinfo is not None
        message = {
            "is_init": is_init,
            "contract_account": contract_address.as_b64,
            "sender_account": from_address.as_b64,
            "value": None,
        }
        if date is not None:
            message["datetime"] = date.isoformat()
        return await _run_genvm_host(
            functools.partial(
                _Host,
                calldata_bytes=calldata_raw,
                state_proxy=state,
                leader_results=leader_results,
            ),
            ["--message", json.dumps(message)],
            config,
        )

    async def get_contract_schema(self, contract_code: bytes) -> ExecutionResult:
        NO_ADDR = str(base64.b64encode(b"\x00" * 20), encoding="ascii")
        message = {
            "is_init": False,
            "contract_account": NO_ADDR,
            "sender_account": NO_ADDR,
            "value": None,
            "gas": 2**64 - 1,
        }
        return await _run_genvm_host(
            functools.partial(
                _Host,
                calldata_bytes=calldata.encode({"method": "__get_schema__"}),
                state_proxy=_StateProxyNone(Address(NO_ADDR), contract_code),
                leader_results=None,
            ),
            ["--message", json.dumps(message)],
            None,
        )


# Class that has logic for handling all genvm host methods and accumulating results
class _Host(genvmhost.IHost):
    _result: ExecutionReturn | ExecutionError | None
    _eq_outputs: dict[int, bytes]
    _pending_transactions: list[PendingTransaction]

    def __init__(
        self,
        sock_listen: socket.socket,
        *,
        calldata_bytes: bytes,
        state_proxy: StateProxy,
        leader_results: None | dict[int, bytes],
    ):
        self._eq_outputs = {}
        self._pending_transactions = []
        self._result = None

        self.sock_listen = sock_listen
        self.sock = None
        self._state_proxy = state_proxy
        self.calldata_bytes = calldata_bytes
        self._leader_results = leader_results

    def provide_result(self, res: genvmhost.RunHostAndProgramRes) -> ExecutionResult:
        assert self._result is not None
        return ExecutionResult(
            eq_outputs=self._eq_outputs,
            pending_transactions=self._pending_transactions,
            stdout=res.stdout,
            stderr=res.stderr,
            genvm_log=res.genvm_log,
            result=self._result,
        )

    async def loop_enter(self) -> socket.socket:
        async_loop = asyncio.get_event_loop()
        self.sock, _addr = await async_loop.sock_accept(self.sock_listen)
        self.sock.setblocking(False)
        self.sock_listen.close()
        return self.sock

    async def get_calldata(self, /) -> bytes:
        return self.calldata_bytes

    async def get_code(self, addr: bytes, /) -> bytes:
        return self._state_proxy.get_code(Address(addr))

    async def storage_read(
        self, account: bytes, slot: bytes, index: int, le: int, /
    ) -> bytes:
        return self._state_proxy.storage_read(Address(account), slot, index, le)

    async def storage_write(
        self,
        account: bytes,
        slot: bytes,
        index: int,
        got: collections.abc.Buffer,
        /,
    ) -> None:
        return self._state_proxy.storage_write(Address(account), slot, index, got)

    async def consume_result(
        self, type: ResultCode, data: collections.abc.Buffer, /
    ) -> None:
        if type == ResultCode.RETURN:
            self._result = ExecutionReturn(ret=bytes(data))
        elif type == ResultCode.ROLLBACK:
            self._result = ExecutionError(str(data, encoding="utf-8"), type)
        elif type == ResultCode.CONTRACT_ERROR:
            self._result = ExecutionError(str(data, encoding="utf-8"), type)
        elif type == ResultCode.ERROR:
            raise Exception("GenVM internal error", str(data, encoding="utf-8"))
        else:
            assert False, f"invalid result {type}"

    async def get_leader_nondet_result(
        self, call_no: int, /
    ) -> tuple[ResultCode, collections.abc.Buffer] | None:
        leader_results = self._leader_results
        if leader_results is None:
            return None
        leader_results_mem = memoryview(leader_results[call_no])
        return (ResultCode(leader_results_mem[0]), leader_results_mem[1:])

    async def post_nondet_result(
        self, call_no: int, type: genvmhost.ResultCode, data: collections.abc.Buffer, /
    ) -> None:
        encoded_result = bytearray()
        encoded_result.append(type.value)
        encoded_result.extend(memoryview(data))
        self._eq_outputs[call_no] = bytes(encoded_result)

    async def post_message(
        self, gas: int, account: bytes, calldata: bytes, code: bytes, /
    ) -> None:
        self._pending_transactions.append(
            PendingTransaction(Address(account).as_hex, calldata)
        )

    async def consume_gas(self, gas: int, /) -> None:
        pass
>>>>>>> 3f0aecb7

# Class that has logic for handling all genvm host methods and accumulating results
class _Host(genvmhost.IHost):
    _result: ExecutionReturn | ExecutionRollback | ExecutionFail | None
    _eq_outputs: dict[int, bytes]
    _pending_transactions: list[PendingTransaction]

<<<<<<< HEAD
    def __init__(
        self,
        sock_listen: socket.socket,
        *,
        calldata_bytes: bytes,
        state_proxy: StateProxy,
        leader_results: None | dict[int, bytes],
    ):
        self._eq_outputs = {}
        self._pending_transactions = []
        self._result = None

        self.sock_listen = sock_listen
        self.sock = None
        self._state_proxy = state_proxy
        self.calldata_bytes = calldata_bytes
        self._leader_results = leader_results

    def provide_result(
        self, res: genvmhost.RunHostAndProgramRes, fail: ExecutionFail | None
    ) -> ExecutionResult:
        ret = functools.partial(
            ExecutionResult,
            eq_outputs=self._eq_outputs,
            pending_transactions=self._pending_transactions,
            stdout=res.stdout,
            stderr=res.stderr,
        )
        if fail is not None:
            return ret(fail)
        if self._result is not None:
            return ret(self._result)
        return ret(ExecutionFail(exc=res.exceptions))

    async def loop_enter(self) -> socket.socket:
        async_loop = asyncio.get_event_loop()
        self.sock, _addr = await async_loop.sock_accept(self.sock_listen)
        self.sock.setblocking(False)
        self.sock_listen.close()
        return self.sock

    async def get_calldata(self, /) -> bytes:
        return self.calldata_bytes

    async def get_code(self, addr: bytes, /) -> bytes:
        return self._state_proxy.get_code(Address(addr))

    async def storage_read(
        self, account: bytes, slot: bytes, index: int, le: int, /
    ) -> bytes:
        return self._state_proxy.storage_read(Address(account), slot, index, le)

    async def storage_write(
        self,
        account: bytes,
        slot: bytes,
        index: int,
        got: collections.abc.Buffer,
        /,
    ) -> None:
        return self._state_proxy.storage_write(Address(account), slot, index, got)

    async def consume_result(
        self, type: genvmhost.ResultCode, data: collections.abc.Buffer, /
    ) -> None:
        if type == genvmhost.ResultCode.RETURN:
            self._result = ExecutionReturn(ret=bytes(data))
        elif type == genvmhost.ResultCode.ROLLBACK:
            self._result = ExecutionRollback(str(data, encoding="utf-8"))

    async def get_leader_nondet_result(self, call_no: int, /) -> bytes | str | None:
        leader_results = self._leader_results
        if leader_results is None:
            return None
        leader_results_mem = memoryview(leader_results[call_no])
        if leader_results_mem[0] == genvmhost.ResultCode.ROLLBACK:
            return str(leader_results_mem[1:], "utf-8")
        if leader_results_mem[0] == genvmhost.ResultCode.RETURN:
            return bytes(leader_results_mem[1:])
        assert False

    async def post_nondet_result(
        self, call_no: int, type: genvmhost.ResultCode, data: collections.abc.Buffer, /
    ) -> None:
        barr = bytearray()
        barr.append(type.value)
        barr.extend(memoryview(data))
        self._eq_outputs[call_no] = bytes(barr)

    async def post_message(
        self, gas: int, account: bytes, calldata: bytes, code: bytes, /
    ) -> None:
        self._pending_transactions.append(
            PendingTransaction(Address(account).as_hex, calldata)
        )

    async def consume_gas(self, gas: int, /) -> None:
        pass


async def _run_genvm_host(
    host_supplier: typing.Callable[[socket.socket], _Host],
    args: list[Path | str],
    config: str | None,
) -> ExecutionResult:
    tmpdir = Path(tempfile.mkdtemp())
    try:
        with socket.socket(socket.AF_UNIX, socket.SOCK_STREAM) as sock_listener:
            sock_listener.setblocking(False)
            sock_path = tmpdir.joinpath("sock")
            sock_listener.bind(str(sock_path))
            sock_listener.listen(1)

            new_args = [
                get_genvm_path(),
                "run",
                "--host",
                f"unix://{sock_path}",
                "--print=shrink",
            ]

            if config is not None:
                conf_path = tmpdir.joinpath("conf.json")
                conf_path.write_text(config)
                new_args.extend(["--config", conf_path])
            new_args.extend(args)

            host: _Host = host_supplier(sock_listener)  # _Host(sock_listener)
            try:
                return host.provide_result(
                    await genvmhost.run_host_and_program(host, new_args), None
=======
async def _run_genvm_host(
    host_supplier: typing.Callable[[socket.socket], _Host],
    args: list[Path | str],
    config: str | None,
) -> ExecutionResult:
    tmpdir = Path(tempfile.mkdtemp())
    try:
        with socket.socket(socket.AF_UNIX, socket.SOCK_STREAM) as sock_listener:
            sock_listener.setblocking(False)
            sock_path = tmpdir.joinpath("sock")
            sock_listener.bind(str(sock_path))
            sock_listener.listen(1)

            new_args = [
                get_genvm_path(),
                "run",
                "--host",
                f"unix://{sock_path}",
                "--print=none",
            ]

            if config is not None:
                conf_path = tmpdir.joinpath("conf.json")
                conf_path.write_text(config)
                new_args.extend(["--config", conf_path])
            new_args.extend(args)

            host: _Host = host_supplier(sock_listener)  # _Host(sock_listener)
            try:
                return host.provide_result(
                    await genvmhost.run_host_and_program(host, new_args)
>>>>>>> 3f0aecb7
                )
            finally:
                if host.sock is not None:
                    host.sock.close()
<<<<<<< HEAD
    except Exception as e:
        return ExecutionResult(
            result=ExecutionFail([e]),
            eq_outputs={},
            pending_transactions=[],
            stdout="",
            stderr="",
        )
=======
>>>>>>> 3f0aecb7
    finally:
        shutil.rmtree(tmpdir, ignore_errors=True)<|MERGE_RESOLUTION|>--- conflicted
+++ resolved
@@ -13,11 +13,7 @@
 import backend.node.genvm.origin.base_host as genvmhost
 import collections.abc
 import functools
-<<<<<<< HEAD
-import traceback
-=======
 import datetime
->>>>>>> 3f0aecb7
 
 from backend.node.types import (
     PendingTransaction,
@@ -27,23 +23,6 @@
 from dataclasses import dataclass
 
 from backend.node.genvm.config import get_genvm_path
-<<<<<<< HEAD
-
-
-# Unexpected error
-# - user contract crushed (for instance from integer division by zero)
-# - user contract is not a contract (genvm can't run it)
-# - os-level error occurred (i.e. socket to genvm got closed)
-@dataclass
-class ExecutionFail:
-    exc: list[Exception]
-
-    def __repr__(self) -> str:
-        lines: list[str] = ["ExecutionFail:\n"]
-        for exc_lines in (traceback.format_exception(e) for e in self.exc):
-            lines.extend(exc_lines)
-        return "".join(lines)
-=======
 from .origin.result_codes import *
 
 
@@ -54,157 +33,18 @@
 
     def __repr__(self):
         return json.dumps({"kind": self.kind.name, "message": self.message})
->>>>>>> 3f0aecb7
 
 
 @dataclass
 class ExecutionReturn:
     ret: bytes
 
-<<<<<<< HEAD
-=======
     def __repr__(self):
         return json.dumps(
             {"kind": "return", "data": base64.b64encode(self.ret).decode("ascii")}
         )
->>>>>>> 3f0aecb7
-
-# Expected contract error (i.e. handled invalid arguments)
-@dataclass
-class ExecutionRollback:
-    message: str
-
-<<<<<<< HEAD
-
-@dataclass
-class ExecutionResult:
-    result: ExecutionReturn | ExecutionRollback | ExecutionFail
-    eq_outputs: dict[int, bytes]
-    pending_transactions: list[PendingTransaction]
-    stdout: str
-    stderr: str
-
-
-# Interface for accessing the blockchain state, it is needed to not tangle current (awfully unoptimized)
-# storage format with the genvm source code
-class StateProxy(typing.Protocol):
-    def storage_read(
-        self, account: Address, slot: bytes, index: int, le: int, /
-    ) -> bytes: ...
-    def storage_write(
-        self,
-        account: Address,
-        slot: bytes,
-        index: int,
-        got: collections.abc.Buffer,
-        /,
-    ) -> None: ...
-    def get_code(self, addr: Address) -> bytes: ...
-
-
-# GenVM protocol just in case it is needed for mocks or bringing back the old one
-class IGenVM(typing.Protocol):
-    async def run_contract(
-        self,
-        state: StateProxy,
-        *,
-        from_address: Address,
-        contract_address: Address,
-        calldata_raw: bytes,
-        is_init: bool = False,
-        leader_results: None | dict[int, bytes],
-        config: str,
-    ) -> ExecutionResult: ...
-
-    async def get_contract_schema(self, contract_code: bytes) -> str: ...
-
-
-# state proxy that always fails and can give code only for address from a constructor
-# useful for get_schema
-class _StateProxyNone(StateProxy):
-    def __init__(self, my_address: Address, code: bytes):
-        self.my_address = my_address
-        self.code = code
-
-    def storage_read(
-        self, account: Address, slot: bytes, index: int, le: int, /
-    ) -> bytes:
-        assert False
-
-    def storage_write(
-        self,
-        account: Address,
-        slot: bytes,
-        index: int,
-        got: collections.abc.Buffer,
-        /,
-    ) -> None:
-        assert False
-
-    def get_code(self, addr: Address) -> bytes:
-        assert addr == self.my_address
-        return self.code
-
-
-# Actual genvm wrapper that will start process and handle all communication
-class GenVMHost(IGenVM):
-    async def run_contract(
-        self,
-        state: StateProxy,
-        *,
-        from_address: Address,
-        contract_address: Address,
-        calldata_raw: bytes,
-        is_init: bool = False,
-        leader_results: None | dict[int, bytes],
-        config: str,
-    ) -> ExecutionResult:
-        message = {
-            "is_init": is_init,
-            "contract_account": contract_address.as_b64,
-            "sender_account": from_address.as_b64,
-            "value": None,
-            "gas": 2**64 - 1,
-        }
-        return await _run_genvm_host(
-            functools.partial(
-                _Host,
-                calldata_bytes=calldata_raw,
-                state_proxy=state,
-                leader_results=leader_results,
-            ),
-            ["--message", json.dumps(message)],
-            config,
-        )
-
-    async def get_contract_schema(self, contract_code: bytes) -> str:
-        NO_ADDR = str(base64.b64encode(b"\x00" * 20), encoding="ascii")
-        message = {
-            "is_init": False,
-            "contract_account": NO_ADDR,
-            "sender_account": NO_ADDR,
-            "value": None,
-            "gas": 2**64 - 1,
-        }
-        res = await _run_genvm_host(
-            functools.partial(
-                _Host,
-                calldata_bytes=calldata.encode({"method": "__get_schema__"}),
-                state_proxy=_StateProxyNone(Address(NO_ADDR), contract_code),
-                leader_results=None,
-            ),
-            ["--message", json.dumps(message)],
-            None,
-        )
-        if not isinstance(res.result, ExecutionReturn):
-            raise Exception(f"execution failed {res}")
-        ret_calldata = res.result.ret
-        schema = calldata.decode(ret_calldata)
-        if not isinstance(schema, str):
-            raise Exception(f"abi violation, __get_schema__ returned {schema}")
-        return schema
-
-=======
+
+
 @dataclass
 class ExecutionResult:
     result: ExecutionReturn | ExecutionError
@@ -442,113 +282,6 @@
 
     async def consume_gas(self, gas: int, /) -> None:
         pass
->>>>>>> 3f0aecb7
-
-# Class that has logic for handling all genvm host methods and accumulating results
-class _Host(genvmhost.IHost):
-    _result: ExecutionReturn | ExecutionRollback | ExecutionFail | None
-    _eq_outputs: dict[int, bytes]
-    _pending_transactions: list[PendingTransaction]
-
-<<<<<<< HEAD
-    def __init__(
-        self,
-        sock_listen: socket.socket,
-        *,
-        calldata_bytes: bytes,
-        state_proxy: StateProxy,
-        leader_results: None | dict[int, bytes],
-    ):
-        self._eq_outputs = {}
-        self._pending_transactions = []
-        self._result = None
-
-        self.sock_listen = sock_listen
-        self.sock = None
-        self._state_proxy = state_proxy
-        self.calldata_bytes = calldata_bytes
-        self._leader_results = leader_results
-
-    def provide_result(
-        self, res: genvmhost.RunHostAndProgramRes, fail: ExecutionFail | None
-    ) -> ExecutionResult:
-        ret = functools.partial(
-            ExecutionResult,
-            eq_outputs=self._eq_outputs,
-            pending_transactions=self._pending_transactions,
-            stdout=res.stdout,
-            stderr=res.stderr,
-        )
-        if fail is not None:
-            return ret(fail)
-        if self._result is not None:
-            return ret(self._result)
-        return ret(ExecutionFail(exc=res.exceptions))
-
-    async def loop_enter(self) -> socket.socket:
-        async_loop = asyncio.get_event_loop()
-        self.sock, _addr = await async_loop.sock_accept(self.sock_listen)
-        self.sock.setblocking(False)
-        self.sock_listen.close()
-        return self.sock
-
-    async def get_calldata(self, /) -> bytes:
-        return self.calldata_bytes
-
-    async def get_code(self, addr: bytes, /) -> bytes:
-        return self._state_proxy.get_code(Address(addr))
-
-    async def storage_read(
-        self, account: bytes, slot: bytes, index: int, le: int, /
-    ) -> bytes:
-        return self._state_proxy.storage_read(Address(account), slot, index, le)
-
-    async def storage_write(
-        self,
-        account: bytes,
-        slot: bytes,
-        index: int,
-        got: collections.abc.Buffer,
-        /,
-    ) -> None:
-        return self._state_proxy.storage_write(Address(account), slot, index, got)
-
-    async def consume_result(
-        self, type: genvmhost.ResultCode, data: collections.abc.Buffer, /
-    ) -> None:
-        if type == genvmhost.ResultCode.RETURN:
-            self._result = ExecutionReturn(ret=bytes(data))
-        elif type == genvmhost.ResultCode.ROLLBACK:
-            self._result = ExecutionRollback(str(data, encoding="utf-8"))
-
-    async def get_leader_nondet_result(self, call_no: int, /) -> bytes | str | None:
-        leader_results = self._leader_results
-        if leader_results is None:
-            return None
-        leader_results_mem = memoryview(leader_results[call_no])
-        if leader_results_mem[0] == genvmhost.ResultCode.ROLLBACK:
-            return str(leader_results_mem[1:], "utf-8")
-        if leader_results_mem[0] == genvmhost.ResultCode.RETURN:
-            return bytes(leader_results_mem[1:])
-        assert False
-
-    async def post_nondet_result(
-        self, call_no: int, type: genvmhost.ResultCode, data: collections.abc.Buffer, /
-    ) -> None:
-        barr = bytearray()
-        barr.append(type.value)
-        barr.extend(memoryview(data))
-        self._eq_outputs[call_no] = bytes(barr)
-
-    async def post_message(
-        self, gas: int, account: bytes, calldata: bytes, code: bytes, /
-    ) -> None:
-        self._pending_transactions.append(
-            PendingTransaction(Address(account).as_hex, calldata)
-        )
-
-    async def consume_gas(self, gas: int, /) -> None:
-        pass
 
 
 async def _run_genvm_host(
@@ -569,7 +302,7 @@
                 "run",
                 "--host",
                 f"unix://{sock_path}",
-                "--print=shrink",
+                "--print=none",
             ]
 
             if config is not None:
@@ -581,54 +314,10 @@
             host: _Host = host_supplier(sock_listener)  # _Host(sock_listener)
             try:
                 return host.provide_result(
-                    await genvmhost.run_host_and_program(host, new_args), None
-=======
-async def _run_genvm_host(
-    host_supplier: typing.Callable[[socket.socket], _Host],
-    args: list[Path | str],
-    config: str | None,
-) -> ExecutionResult:
-    tmpdir = Path(tempfile.mkdtemp())
-    try:
-        with socket.socket(socket.AF_UNIX, socket.SOCK_STREAM) as sock_listener:
-            sock_listener.setblocking(False)
-            sock_path = tmpdir.joinpath("sock")
-            sock_listener.bind(str(sock_path))
-            sock_listener.listen(1)
-
-            new_args = [
-                get_genvm_path(),
-                "run",
-                "--host",
-                f"unix://{sock_path}",
-                "--print=none",
-            ]
-
-            if config is not None:
-                conf_path = tmpdir.joinpath("conf.json")
-                conf_path.write_text(config)
-                new_args.extend(["--config", conf_path])
-            new_args.extend(args)
-
-            host: _Host = host_supplier(sock_listener)  # _Host(sock_listener)
-            try:
-                return host.provide_result(
                     await genvmhost.run_host_and_program(host, new_args)
->>>>>>> 3f0aecb7
                 )
             finally:
                 if host.sock is not None:
                     host.sock.close()
-<<<<<<< HEAD
-    except Exception as e:
-        return ExecutionResult(
-            result=ExecutionFail([e]),
-            eq_outputs={},
-            pending_transactions=[],
-            stdout="",
-            stderr="",
-        )
-=======
->>>>>>> 3f0aecb7
     finally:
         shutil.rmtree(tmpdir, ignore_errors=True)