--- conflicted
+++ resolved
@@ -11,11 +11,7 @@
 from backend.domain.types import Validator, Transaction, TransactionType
 from backend.protocol_rpc.message_handler.types import LogEvent, EventType, EventScope
 import backend.node.genvm.base as genvmbase
-<<<<<<< HEAD
-import backend.node.genvm.origin.host_fns as genvmconsts
-=======
 import backend.node.genvm.origin.calldata as calldata
->>>>>>> 3f0aecb7
 from backend.database_handler.contract_snapshot import ContractSnapshot
 from backend.node.types import Receipt, ExecutionMode, Vote, ExecutionResultStatus
 from backend.protocol_rpc.message_handler.base import MessageHandler
@@ -112,10 +108,7 @@
                 transaction_data["contract_code"],
                 calldata,
                 transaction.hash,
-<<<<<<< HEAD
-=======
                 transaction.created_at,
->>>>>>> 3f0aecb7
             )
         elif transaction.type == TransactionType.RUN_CONTRACT:
             calldata = base64.b64decode(transaction_data["calldata"])
@@ -123,49 +116,19 @@
                 transaction.from_address,
                 calldata,
                 transaction.hash,
-<<<<<<< HEAD
-=======
                 transaction.created_at,
->>>>>>> 3f0aecb7
             )
         else:
             raise Exception(f"unknown transaction type {transaction.type}")
         return receipt
 
     def _set_vote(self, receipt: Receipt) -> Receipt:
-<<<<<<< HEAD
-
-        def try_decode_error(e: Exception) -> tuple[str, ...]:
-            # FIXME(kp2pml30): #622 I am not sure that we should compare args,
-            # because if traceback gets there,
-            # it will have different ones for validator and nodes
-            if len(e.args) != 2:
-                return ()
-            typ = e.args[0]
-            if typ == "rollback":
-                return ("rollback", e.args[1])
-            if typ == "error":
-                return ("error",)
-            return ()
-
-=======
->>>>>>> 3f0aecb7
         leader_receipt = self.leader_receipt
         if self.validator_mode == ExecutionMode.LEADER:
             receipt.vote = Vote.AGREE
         elif (
             leader_receipt.execution_result == receipt.execution_result
-<<<<<<< HEAD
-            and (leader_receipt.error is None) == (receipt.error is None)
-            and (
-                leader_receipt.error is None
-                or try_decode_error(leader_receipt.error)
-                == try_decode_error(receipt.error)
-            )
-            and leader_receipt.returned == receipt.returned
-=======
             and leader_receipt.result == receipt.result
->>>>>>> 3f0aecb7
             and leader_receipt.contract_state == receipt.contract_state
             and leader_receipt.pending_transactions == receipt.pending_transactions
         ):
@@ -189,10 +152,7 @@
         code_to_deploy: str,
         calldata: bytes,
         transaction_hash: str,
-<<<<<<< HEAD
-=======
         transaction_created_at: str | None = None,
->>>>>>> 3f0aecb7
     ) -> Receipt:
         assert self.contract_snapshot is not None
         self.contract_snapshot.contract_code = code_to_deploy
@@ -202,12 +162,6 @@
             readonly=False,
             is_init=True,
             transaction_hash=transaction_hash,
-<<<<<<< HEAD
-        )
-
-    async def run_contract(
-        self, from_address: str, calldata: bytes, transaction_hash: str
-=======
             transaction_datetime=self._date_from_str(transaction_created_at),
         )
 
@@ -217,7 +171,6 @@
         calldata: bytes,
         transaction_hash: str,
         transaction_created_at: str | None = None,
->>>>>>> 3f0aecb7
     ) -> Receipt:
         return await self._run_genvm(
             from_address,
@@ -225,74 +178,6 @@
             readonly=False,
             is_init=False,
             transaction_hash=transaction_hash,
-<<<<<<< HEAD
-        )
-
-    async def get_contract_data(
-        self,
-        from_address: str,
-        calldata: bytes,
-    ) -> Receipt:
-        return await self._run_genvm(
-            from_address, calldata, readonly=True, is_init=False
-        )
-
-    async def get_contract_schema(self, code: str) -> str:
-        genvm = self._create_genvm()
-        return await genvm.get_contract_schema(code.encode("utf-8"))
-
-    async def _run_genvm(
-        self,
-        from_address: str,
-        calldata: bytes,
-        *,
-        readonly: bool,
-        is_init: bool,
-        transaction_hash: str | None = None,
-    ) -> Receipt:
-        genvm = self._create_genvm()
-        leader_res: None | dict[int, bytes]
-        if self.leader_receipt is None:
-            leader_res = None
-        else:
-            leader_res = {
-                k: base64.b64decode(v)
-                for k, v in self.leader_receipt.eq_outputs.items()
-            }
-        assert self.contract_snapshot is not None
-        assert self.contract_snapshot_factory is not None
-        config = {
-            "modules": [
-                {
-                    "path": "${genvmRoot}/lib/genvm-modules/",
-                    "id": "llm",
-                    "config": {
-                        "host": f"{os.environ['WEBREQUESTPROTOCOL']}://{os.environ['WEBREQUESTHOST']}:{os.environ['WEBREQUESTPORT']}",
-                        "provider": "simulator",
-                        "model": json.dumps(self.validator.llmprovider.__dict__),
-                    },
-                },
-                {
-                    "path": "${genvmRoot}/lib/genvm-modules/",
-                    "id": "web",
-                    "config": {
-                        "host": f"{os.environ['WEBREQUESTPROTOCOL']}://{os.environ['WEBREQUESTHOST']}:{os.environ['WEBREQUESTSELENIUMPORT']}"
-                    },
-                },
-            ]
-        }
-        snapshot_view = _SnapshotView(
-            self.contract_snapshot, self.contract_snapshot_factory, readonly
-        )
-        res = await genvm.run_contract(
-            snapshot_view,
-            contract_address=Address(self.contract_snapshot.contract_address),
-            from_address=Address(from_address),
-            calldata_raw=calldata,
-            is_init=is_init,
-            leader_results=leader_res,
-            config=json.dumps(config),
-=======
             transaction_datetime=self._date_from_str(transaction_created_at),
         )
 
@@ -307,49 +192,8 @@
             readonly=True,
             is_init=False,
             transaction_datetime=datetime.datetime.now().astimezone(datetime.UTC),
->>>>>>> 3f0aecb7
-        )
-        base_receipt = {
-            "class_name": "",
-            "calldata": calldata,
-            "mode": self.validator_mode,
-            "node_config": self.validator.to_dict(),
-        }
-        if self.msg_handler is not None:
-            self.msg_handler.send_message(
-                LogEvent(
-                    name="execution_finished",
-                    type=EventType.INFO,
-                    scope=EventScope.GENVM,
-                    message="Execution finished",
-                    data={
-                        "result": f"{res.result!r}",
-                        "stdout": res.stdout,
-                        "stderr": res.stderr,
-                    },
-                    transaction_hash=transaction_hash,
-                )
-            )
-
-        returned = None
-        error = None
-        exec_result_code = ExecutionResultStatus.ERROR
-
-<<<<<<< HEAD
-        if isinstance(res.result, genvmbase.ExecutionFail):
-            error = Exception("error", repr(res.result))
-        elif isinstance(res.result, genvmbase.ExecutionRollback):
-            error = Exception("rollback", res.result.message)
-        else:
-            assert isinstance(res.result, genvmbase.ExecutionReturn)
-            returned = res.result.ret
-            exec_result_code = ExecutionResultStatus.SUCCESS
-
-        return self._set_vote(
-            Receipt(
-                returned=returned,
-                error=error,
-=======
+        )
+
     async def _execution_finished(
         self, res: genvmbase.ExecutionResult, transaction_hash_str: str | None
     ):
@@ -466,7 +310,6 @@
         return self._set_vote(
             Receipt(
                 result=genvmbase.encode_result_to_bytes(res.result),
->>>>>>> 3f0aecb7
                 gas_used=0,
                 eq_outputs={
                     k: base64.b64encode(v).decode("ascii")
@@ -474,16 +317,10 @@
                 },
                 pending_transactions=res.pending_transactions,
                 vote=None,
-<<<<<<< HEAD
-                execution_result=exec_result_code,
-                contract_state=self.contract_snapshot.encoded_state,
-                **base_receipt,
-=======
                 execution_result=result_exec_code,
                 contract_state=self.contract_snapshot.encoded_state,
                 calldata=calldata,
                 mode=self.validator_mode,
                 node_config=self.validator.to_dict(),
->>>>>>> 3f0aecb7
             )
         )