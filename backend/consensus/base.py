# backend/consensus/base.py

DEFAULT_VALIDATORS_COUNT = 5
DEFAULT_CONSENSUS_SLEEP_TIME = 5

import os
import asyncio
import traceback
from typing import Callable, Iterator, List, Iterable, Literal
import time
from abc import ABC, abstractmethod
import threading
import random

from sqlalchemy.orm import Session
from backend.consensus.vrf import get_validators_for_transaction
from backend.database_handler.chain_snapshot import ChainSnapshot
from backend.database_handler.contract_snapshot import ContractSnapshot
from backend.database_handler.transactions_processor import (
    TransactionsProcessor,
    TransactionStatus,
)
from backend.database_handler.accounts_manager import AccountsManager
from backend.database_handler.types import ConsensusData
from backend.domain.types import (
    Transaction,
    TransactionType,
    LLMProvider,
    Validator,
)
from backend.node.base import Node
from backend.node.types import (
    ExecutionMode,
    Receipt,
    Vote,
    ExecutionResultStatus,
    PendingTransaction,
)
from backend.protocol_rpc.message_handler.base import MessageHandler
from backend.protocol_rpc.message_handler.types import (
    LogEvent,
    EventType,
    EventScope,
)


def node_factory(
    validator: dict,
    validator_mode: ExecutionMode,
    contract_snapshot: ContractSnapshot,
    leader_receipt: Receipt | None,
    msg_handler: MessageHandler,
    contract_snapshot_factory: Callable[[str], ContractSnapshot],
) -> Node:
    """
    Factory function to create a Node instance.

    Args:
        validator (dict): Validator information.
        validator_mode (ExecutionMode): Mode of execution for the validator.
        contract_snapshot (ContractSnapshot): Snapshot of the contract state.
        leader_receipt (Receipt | None): Receipt of the leader node.
        msg_handler (MessageHandler): Handler for messaging.
        contract_snapshot_factory (Callable[[str], ContractSnapshot]): Factory function to create contract snapshots.

    Returns:
        Node: A new Node instance.
    """
    # Create a node instance with the provided parameters
    return Node(
        contract_snapshot=contract_snapshot,
        validator_mode=validator_mode,
        leader_receipt=leader_receipt,
        msg_handler=msg_handler,
        validator=Validator(
            address=validator["address"],
            stake=validator["stake"],
            llmprovider=LLMProvider(
                provider=validator["provider"],
                model=validator["model"],
                config=validator["config"],
                plugin=validator["plugin"],
                plugin_config=validator["plugin_config"],
            ),
        ),
        contract_snapshot_factory=contract_snapshot_factory,
    )


def contract_snapshot_factory(
    contract_address: str,
    session: Session,
    transaction: Transaction,
):
    """
    Factory function to create a ContractSnapshot instance.

    Args:
        contract_address (str): The address of the contract.
        session (Session): The database session.
        transaction (Transaction): The transaction related to the contract.

    Returns:
        ContractSnapshot: A new ContractSnapshot instance.
    """
    # Check if the transaction is a contract deployment and the contract address matches the transaction's to address
    if (
        transaction.type == TransactionType.DEPLOY_CONTRACT
        and contract_address == transaction.to_address
        and transaction.status != TransactionStatus.ACCEPTED
    ):
        # Create a new ContractSnapshot instance for the new contract
        ret = ContractSnapshot(None, session)
        ret.contract_address = transaction.to_address
        ret.contract_code = transaction.data["contract_code"]
        ret.balance = transaction.value or 0
        ret.states = {"accepted": {}, "finalized": {}}
        ret.encoded_state = ret.states["accepted"]
        ret.ghost_contract_address = transaction.ghost_contract_address
        return ret

    # Return a ContractSnapshot instance for an existing contract
    return ContractSnapshot(contract_address, session)


def chain_snapshot_factory(session: Session):
    """
    Factory function to create a ChainSnapshot instance.

    Args:
        session (Session): The database session.

    Returns:
        ChainSnapshot: A new ChainSnapshot instance.
    """
    return ChainSnapshot(session)


def transactions_processor_factory(session: Session):
    """
    Factory function to create a TransactionsProcessor instance.

    Args:
        session (Session): The database session.

    Returns:
        TransactionsProcessor: A new TransactionsProcessor instance.
    """
    return TransactionsProcessor(session)


def accounts_manager_factory(session: Session):
    """
    Factory function to create an AccountsManager instance.

    Args:
        session (Session): The database session.

    Returns:
        AccountsManager: A new AccountsManager instance.
    """
    return AccountsManager(session)


class TransactionContext:
    """
    Class representing the context of a transaction.

    Attributes:
        transaction (Transaction): The transaction.
        transactions_processor (TransactionsProcessor): Instance responsible for handling transaction operations within the database.
        chain_snapshot (ChainSnapshot): Snapshot of the chain state.
        accounts_manager (AccountsManager): Manager for accounts.
        contract_snapshot_factory (Callable[[str], ContractSnapshot]): Factory function to create contract snapshots.
        node_factory (Callable[[dict, ExecutionMode, ContractSnapshot, Receipt | None, MessageHandler, Callable[[str], ContractSnapshot]], Node]): Factory function to create nodes.
        msg_handler (MessageHandler): Handler for messaging.
        consensus_data (ConsensusData): Data related to the consensus process.
        iterator_rotation (Iterator[list] | None): Iterator for rotating validators.
        remaining_validators (list): List of remaining validators.
        num_validators (int): Number of validators.
        contract_snapshot (ContractSnapshot | None): Snapshot of the contract state.
        votes (dict): Dictionary of votes.
        validator_nodes (list): List of validator nodes.
        validation_results (list): List of validation results.
    """

    def __init__(
        self,
        transaction: Transaction,
        transactions_processor: TransactionsProcessor,
        chain_snapshot: ChainSnapshot,
        accounts_manager: AccountsManager,
        contract_snapshot_factory: Callable[[str], ContractSnapshot],
        node_factory: Callable[
            [
                dict,
                ExecutionMode,
                ContractSnapshot,
                Receipt | None,
                MessageHandler,
                Callable[[str], ContractSnapshot],
            ],
            Node,
        ],
        msg_handler: MessageHandler,
    ):
        """
        Initialize the TransactionContext.

        Args:
            transaction (Transaction): The transaction.
            transactions_processor (TransactionsProcessor): Instance responsible for handling transaction operations within the database.
            chain_snapshot (ChainSnapshot): Snapshot of the chain state.
            accounts_manager (AccountsManager): Manager for accounts.
            contract_snapshot_factory (Callable[[str], ContractSnapshot]): Factory function to create contract snapshots.
            node_factory (Callable[[dict, ExecutionMode, ContractSnapshot, Receipt | None, MessageHandler, Callable[[str], ContractSnapshot]], Node]): Factory function to create nodes.
            msg_handler (MessageHandler): Handler for messaging.
        """
        self.transaction = transaction
        self.transactions_processor = transactions_processor
        self.chain_snapshot = chain_snapshot
        self.accounts_manager = accounts_manager
        self.contract_snapshot_factory = contract_snapshot_factory
        self.node_factory = node_factory
        self.msg_handler = msg_handler
        self.consensus_data = ConsensusData(
            votes={}, leader_receipt=None, validators=[]
        )
        self.involved_validators: list[dict] = []
        self.remaining_validators: list = []
        self.num_validators: int = 0
        self.contract_snapshot_supplier: Callable[[], ContractSnapshot] | None = None
        self.votes: dict = {}
        self.validator_nodes: list = []
        self.validation_results: list = []
        self.rotation_count: int = 0


class ConsensusAlgorithm:
    """
    Class representing the consensus algorithm.

    Attributes:
        get_session (Callable[[], Session]): Function to get a database session.
        msg_handler (MessageHandler): Handler for messaging.
        pending_queues (dict[str, asyncio.Queue]): Dictionary of pending_queues for transactions.
        finality_window_time (int): Time in seconds for the finality window.
        consensus_sleep_time (int): Time in seconds for the consensus sleep time.
    """

    def __init__(
        self,
        get_session: Callable[[], Session],
        msg_handler: MessageHandler,
    ):
        """
        Initialize the ConsensusAlgorithm.

        Args:
            get_session (Callable[[], Session]): Function to get a database session.
            msg_handler (MessageHandler): Handler for messaging.
        """
        self.get_session = get_session
        self.msg_handler = msg_handler
        self.pending_queues: dict[str, asyncio.Queue] = {}
        self.finality_window_time = int(os.getenv("VITE_FINALITY_WINDOW"))
        self.consensus_sleep_time = DEFAULT_CONSENSUS_SLEEP_TIME
        self.pending_queue_stop_events: dict[str, asyncio.Event] = (
            {}
        )  # Events to stop tasks for each pending queue
        self.pending_queue_task_running: dict[str, bool] = (
            {}
        )  # Track running state for each pending queue

    def run_crawl_snapshot_loop(
        self,
        chain_snapshot_factory: Callable[
            [Session], ChainSnapshot
        ] = chain_snapshot_factory,
        transactions_processor_factory: Callable[
            [Session], TransactionsProcessor
        ] = transactions_processor_factory,
        stop_event: threading.Event = threading.Event(),
    ):
        """
        Run the loop to crawl snapshots.

        Args:
            chain_snapshot_factory (Callable[[Session], ChainSnapshot]): Creates snapshots of the blockchain state at specific points in time.
            transactions_processor_factory (Callable[[Session], TransactionsProcessor]): Creates processors to modify transactions.
            stop_event (threading.Event): Control signal to terminate the loop.
        """
        # Create a new event loop for crawling snapshots
        loop = asyncio.new_event_loop()
        asyncio.set_event_loop(loop)
        loop.run_until_complete(
            self._crawl_snapshot(
                chain_snapshot_factory, transactions_processor_factory, stop_event
            )
        )
        loop.close()

    async def _crawl_snapshot(
        self,
        chain_snapshot_factory: Callable[[Session], ChainSnapshot],
        transactions_processor_factory: Callable[[Session], TransactionsProcessor],
        stop_event: threading.Event,
    ):
        """
        Crawl snapshots and process pending transactions.

        Args:
            chain_snapshot_factory (Callable[[Session], ChainSnapshot]): Creates snapshots of the blockchain state at specific points in time.
            transactions_processor_factory (Callable[[Session], TransactionsProcessor]): Creates processors to modify transactions.
            stop_event (threading.Event): Control signal to terminate the loop.
        """
        while not stop_event.is_set():
            with self.get_session() as session:
                chain_snapshot = chain_snapshot_factory(session)
                transactions_processor = transactions_processor_factory(session)
                pending_transactions = chain_snapshot.get_pending_transactions()
                for transaction in pending_transactions:
                    transaction = Transaction.from_dict(transaction)
                    address = transaction.to_address

                    # Initialize queue and stop event for the address if not present
                    if address not in self.pending_queues:
                        self.pending_queues[address] = asyncio.Queue()

                    if address not in self.pending_queue_stop_events:
                        self.pending_queue_stop_events[address] = asyncio.Event()

                    # Only add to the queue if the stop event is not set
                    if not self.pending_queue_stop_events[address].is_set():
                        await self.pending_queues[address].put(transaction)

                        # Set the transaction as activated so it is not added to the queue again
                        ConsensusAlgorithm.dispatch_transaction_status_update(
                            transactions_processor,
                            transaction.hash,
                            TransactionStatus.ACTIVATED,
                            self.msg_handler,
                        )

            await asyncio.sleep(self.consensus_sleep_time)

    def run_process_pending_transactions_loop(
        self,
        chain_snapshot_factory: Callable[
            [Session], ChainSnapshot
        ] = chain_snapshot_factory,
        transactions_processor_factory: Callable[
            [Session], TransactionsProcessor
        ] = transactions_processor_factory,
        accounts_manager_factory: Callable[
            [Session], AccountsManager
        ] = accounts_manager_factory,
        contract_snapshot_factory: Callable[
            [str, Session, Transaction], ContractSnapshot
        ] = contract_snapshot_factory,
        node_factory: Callable[
            [
                dict,
                ExecutionMode,
                ContractSnapshot,
                Receipt | None,
                MessageHandler,
                Callable[[str], ContractSnapshot],
            ],
            Node,
        ] = node_factory,
        stop_event: threading.Event = threading.Event(),
    ):
        """
        Run the process pending transactions loop.

        Args:
            chain_snapshot_factory (Callable[[Session], ChainSnapshot]): Creates snapshots of the blockchain state at specific points in time.
            transactions_processor_factory (Callable[[Session], TransactionsProcessor]): Creates processors to modify transactions.
            accounts_manager_factory (Callable[[Session], AccountsManager]): Creates managers to handle account state.
            contract_snapshot_factory (Callable[[str, Session, Transaction], ContractSnapshot]): Creates snapshots of contract states.
            node_factory (Callable[[dict, ExecutionMode, ContractSnapshot, Receipt | None, MessageHandler, Callable[[str], ContractSnapshot]], Node]): Creates node instances that can execute contracts and process transactions.
            stop_event (threading.Event): Control signal to terminate the pending transactions process.
        """
        # Create a new event loop for running the processing of pending transactions
        loop = asyncio.new_event_loop()
        asyncio.set_event_loop(loop)
        loop.run_until_complete(
            self._process_pending_transactions(
                chain_snapshot_factory,
                transactions_processor_factory,
                accounts_manager_factory,
                contract_snapshot_factory,
                node_factory,
                stop_event,
            )
        )
        loop.close()

    async def _process_pending_transactions(
        self,
        chain_snapshot_factory: Callable[[Session], ChainSnapshot],
        transactions_processor_factory: Callable[[Session], TransactionsProcessor],
        accounts_manager_factory: Callable[[Session], AccountsManager],
        contract_snapshot_factory: Callable[
            [str, Session, Transaction], ContractSnapshot
        ],
        node_factory: Callable[
            [
                dict,
                ExecutionMode,
                ContractSnapshot,
                Receipt | None,
                MessageHandler,
                Callable[[str], ContractSnapshot],
            ],
            Node,
        ],
        stop_event: threading.Event,
    ):
        """
        Process pending transactions.

        Args:
            chain_snapshot_factory (Callable[[Session], ChainSnapshot]): Creates snapshots of the blockchain state at specific points in time.
            transactions_processor_factory (Callable[[Session], TransactionsProcessor]): Creates processors to modify transactions.
            accounts_manager_factory (Callable[[Session], AccountsManager]): Creates managers to handle account state.
            contract_snapshot_factory (Callable[[str, Session, Transaction], ContractSnapshot]): Creates snapshots of contract states.
            node_factory (Callable[[dict, ExecutionMode, ContractSnapshot, Receipt | None, MessageHandler, Callable[[str], ContractSnapshot]], Node]): Creates node instances that can execute contracts and process transactions.
            stop_event (threading.Event): Control signal to terminate the pending transactions process.
        """
        # Set a new event loop for the processing of pending transactions
        asyncio.set_event_loop(asyncio.new_event_loop())
        # Note: ollama uses GPU resources and webrequest aka selenium uses RAM
        # TODO: Consider using async sessions to avoid blocking the current thread
        while not stop_event.is_set():
            try:
                async with asyncio.TaskGroup() as tg:
                    for queue_address, queue in self.pending_queues.items():
                        if (
                            not queue.empty()
                            and not self.pending_queue_stop_events.get(
                                queue_address, asyncio.Event()
                            ).is_set()
                        ):
                            # Sessions cannot be shared between coroutines; create a new session for each coroutine
                            # Reference: https://docs.sqlalchemy.org/en/20/orm/session_basics.html#is-the-session-thread-safe-is-asyncsession-safe-to-share-in-concurrent-tasks
                            self.pending_queue_task_running[queue_address] = True
                            transaction: Transaction = await queue.get()
                            with self.get_session() as session:

                                async def exec_transaction_with_session_handling(
                                    session: Session,
                                    transaction: Transaction,
                                    queue_address: str,
                                ):
                                    transactions_processor = (
                                        transactions_processor_factory(session)
                                    )
                                    await self.exec_transaction(
                                        transaction,
                                        transactions_processor,
                                        chain_snapshot_factory(session),
                                        accounts_manager_factory(session),
                                        lambda contract_address: contract_snapshot_factory(
                                            contract_address, session, transaction
                                        ),
                                        node_factory,
                                    )
                                    session.commit()
                                    self.pending_queue_task_running[queue_address] = (
                                        False
                                    )

                            tg.create_task(
                                exec_transaction_with_session_handling(
                                    session, transaction, queue_address
                                )
                            )

            except Exception as e:
                print("Error running consensus", e)
                print(traceback.format_exc())
            finally:
                for queue_address in self.pending_queues:
                    self.pending_queue_task_running[queue_address] = False
            await asyncio.sleep(self.consensus_sleep_time)

    def is_pending_queue_task_running(self, address: str):
        """
        Check if a task for a specific pending queue is currently running.
        """
        return self.pending_queue_task_running.get(address, False)

    def stop_pending_queue_task(self, address: str):
        """
        Signal the task for a specific pending queue to stop.
        """
        if address in self.pending_queues:
            if address not in self.pending_queue_stop_events:
                self.pending_queue_stop_events[address] = asyncio.Event()
            self.pending_queue_stop_events[address].set()

    def start_pending_queue_task(self, address: str):
        """
        Allow the task for a specific pending queue to start.
        """
        if address in self.pending_queue_stop_events:
            self.pending_queue_stop_events[address].clear()

    async def exec_transaction(
        self,
        transaction: Transaction,
        transactions_processor: TransactionsProcessor,
        chain_snapshot: ChainSnapshot,
        accounts_manager: AccountsManager,
        contract_snapshot_factory: Callable[[str], ContractSnapshot],
        node_factory: Callable[
            [
                dict,
                ExecutionMode,
                ContractSnapshot,
                Receipt | None,
                MessageHandler,
                Callable[[str], ContractSnapshot],
            ],
            Node,
        ],
    ):
        """
        Execute a transaction.

        Args:
            transaction (Transaction): The transaction to execute.
            transactions_processor (TransactionsProcessor): Instance responsible for handling transaction operations within the database.
            chain_snapshot (ChainSnapshot): Snapshot of the chain state.
            accounts_manager (AccountsManager): Manager for accounts.
            contract_snapshot_factory (Callable[[str], ContractSnapshot]): Factory function to create contract snapshots.
            node_factory (Callable[[dict, ExecutionMode, ContractSnapshot, Receipt | None, MessageHandler, Callable[[str], ContractSnapshot]], Node]): Factory function to create nodes.
        """
        # Create initial state context for the transaction
        context = TransactionContext(
            transaction=transaction,
            transactions_processor=transactions_processor,
            chain_snapshot=chain_snapshot,
            accounts_manager=accounts_manager,
            contract_snapshot_factory=contract_snapshot_factory,
            node_factory=node_factory,
            msg_handler=self.msg_handler,
        )

        # Begin state transitions starting from PendingState
        state = PendingState()
        while True:
            next_state = await state.handle(context)
            if next_state is None:
                break
            state = next_state

    @staticmethod
    def dispatch_transaction_status_update(
        transactions_processor: TransactionsProcessor,
        transaction_hash: str,
        new_status: TransactionStatus,
        msg_handler: MessageHandler,
    ):
        """
        Dispatch a transaction status update.

        Args:
            transactions_processor (TransactionsProcessor): Instance responsible for handling transaction operations within the database.
            transaction_hash (str): Hash of the transaction.
            new_status (TransactionStatus): New status of the transaction.
            msg_handler (MessageHandler): Handler for messaging.
        """
        # Update the transaction status in the transactions processor
        transactions_processor.update_transaction_status(transaction_hash, new_status)

        # Send a message indicating the transaction status update
        msg_handler.send_message(
            LogEvent(
                "transaction_status_updated",
                EventType.INFO,
                EventScope.CONSENSUS,
                f"{str(new_status.value)} {str(transaction_hash)}",
                {
                    "hash": str(transaction_hash),
                    "new_status": str(new_status.value),
                },
                transaction_hash=transaction_hash,
            )
        )

    @staticmethod
    def execute_transfer(
        transaction: Transaction,
        transactions_processor: TransactionsProcessor,
        accounts_manager: AccountsManager,
        msg_handler: MessageHandler,
    ):
        """
        Executes a native token transfer between Externally Owned Accounts (EOAs).

        This function handles the transfer of native tokens from one EOA to another.
        It updates the balances of both the sender and recipient accounts, and
        manages the transaction status throughout the process.

        Args:
            transaction (dict): The transaction details including from_address, to_address, and value.
            transactions_processor (TransactionsProcessor): Instance responsible for handling transaction operations within the database.
            accounts_manager (AccountsManager): Manager to handle account balance updates.
        """

        # Check if the transaction is a fund_account call
        if not transaction.from_address is None:
            # Get the balance of the sender account
            from_balance = accounts_manager.get_account_balance(
                transaction.from_address
            )

            # Check if the sender has enough balance
            if from_balance < transaction.value:
                # Set the transaction status to UNDETERMINED if balance is insufficient
                ConsensusAlgorithm.dispatch_transaction_status_update(
                    transactions_processor,
                    transaction.hash,
                    TransactionStatus.UNDETERMINED,
                    msg_handler,
                )

                # transactions_processor.create_rollup_transaction(transaction.hash)
                return

            # Update the balance of the sender account
            accounts_manager.update_account_balance(
                transaction.from_address, from_balance - transaction.value
            )

        # Check if the transaction is a burn call
        if not transaction.to_address is None:
            # Get the balance of the recipient account
            to_balance = accounts_manager.get_account_balance(transaction.to_address)

            # Update the balance of the recipient account
            accounts_manager.update_account_balance(
                transaction.to_address, to_balance + transaction.value
            )

        # Dispatch a transaction status update to FINALIZED
        ConsensusAlgorithm.dispatch_transaction_status_update(
            transactions_processor,
            transaction.hash,
            TransactionStatus.FINALIZED,
            msg_handler,
        )

        # transactions_processor.create_rollup_transaction(transaction.hash)

    def run_appeal_window_loop(
        self,
        chain_snapshot_factory: Callable[
            [Session], ChainSnapshot
        ] = chain_snapshot_factory,
        transactions_processor_factory: Callable[
            [Session], TransactionsProcessor
        ] = transactions_processor_factory,
        accounts_manager_factory: Callable[
            [Session], AccountsManager
        ] = accounts_manager_factory,
        contract_snapshot_factory: Callable[
            [str, Session, Transaction], ContractSnapshot
        ] = contract_snapshot_factory,
        node_factory: Callable[
            [
                dict,
                ExecutionMode,
                ContractSnapshot,
                Receipt | None,
                MessageHandler,
                Callable[[str], ContractSnapshot],
            ],
            Node,
        ] = node_factory,
        stop_event: threading.Event = threading.Event(),
    ):
        """
        Run the loop to handle the appeal window.

        Args:
            chain_snapshot_factory (Callable[[Session], ChainSnapshot]): Creates snapshots of the blockchain state at specific points in time.
            transactions_processor_factory (Callable[[Session], TransactionsProcessor]): Creates processors to modify transactions.
            accounts_manager_factory (Callable[[Session], AccountsManager]): Creates managers to handle account state.
            contract_snapshot_factory (Callable[[str, Session, Transaction], ContractSnapshot]): Creates snapshots of contract states.
            node_factory (Callable[[dict, ExecutionMode, ContractSnapshot, Receipt | None, MessageHandler, Callable[[str], ContractSnapshot]], Node]): Creates node instances that can execute contracts and process transactions.
            stop_event (threading.Event): Control signal to terminate the appeal window process.
        """
        # Create a new event loop for running the appeal window
        loop = asyncio.new_event_loop()
        asyncio.set_event_loop(loop)
        loop.run_until_complete(
            self._appeal_window(
                chain_snapshot_factory,
                transactions_processor_factory,
                accounts_manager_factory,
                contract_snapshot_factory,
                node_factory,
                stop_event,
            )
        )
        loop.close()

    async def _appeal_window(
        self,
        chain_snapshot_factory: Callable[[Session], ChainSnapshot],
        transactions_processor_factory: Callable[[Session], TransactionsProcessor],
        accounts_manager_factory: Callable[[Session], AccountsManager],
        contract_snapshot_factory: Callable[
            [str, Session, Transaction], ContractSnapshot
        ],
        node_factory: Callable[
            [
                dict,
                ExecutionMode,
                ContractSnapshot,
                Receipt | None,
                MessageHandler,
                Callable[[str], ContractSnapshot],
            ],
            Node,
        ],
        stop_event: threading.Event,
    ):
        """
        Handle the appeal window for transactions, during which EOAs can challenge transaction results.

        Args:
            chain_snapshot_factory (Callable[[Session], ChainSnapshot]): Creates snapshots of the blockchain state at specific points in time.
            transactions_processor_factory (Callable[[Session], TransactionsProcessor]): Creates processors to modify transactions.
            accounts_manager_factory (Callable[[Session], AccountsManager]): Creates managers to handle account state.
            contract_snapshot_factory (Callable[[str, Session, Transaction], ContractSnapshot]): Creates snapshots of contract states.
            node_factory (Callable[[dict, ExecutionMode, ContractSnapshot, Receipt | None, MessageHandler, Callable[[str], ContractSnapshot]], Node]): Creates node instances that can execute contracts and process transactions.
            stop_event (threading.Event): Control signal to terminate the appeal window process.
        """
        # Set a new event loop for the appeal window
        asyncio.set_event_loop(asyncio.new_event_loop())

        while not stop_event.is_set():
            try:
                async with asyncio.TaskGroup() as tg:
                    with self.get_session() as session:
                        # Get the accepted and undetermined transactions per contract address
                        chain_snapshot = chain_snapshot_factory(session)
                        accepted_undetermined_transactions = (
                            chain_snapshot.get_accepted_undetermined_transactions()
                        )

                        # Iterate over the contracts
                        for (
                            accepted_undetermined_queue
                        ) in accepted_undetermined_transactions.values():

                            # Create a new session for each task so tasks can be run in parallel
                            with self.get_session() as task_session:

                                async def exec_appeal_window_with_session_handling(
                                    task_session: Session,
                                    accepted_undetermined_queue: list[dict],
                                ):
                                    transactions_processor = (
                                        transactions_processor_factory(task_session)
                                    )

                                    # Go through the whole queue to check for appeals and finalizations
                                    for index, transaction in enumerate(
                                        accepted_undetermined_queue
                                    ):
                                        transaction = Transaction.from_dict(transaction)

                                        # Check if the transaction is appealed
                                        if not transaction.appealed:

                                            # Check if the transaction can be finalized
                                            if self.can_finalize_transaction(
                                                transactions_processor,
                                                transaction,
                                                index,
                                                accepted_undetermined_queue,
                                            ):

                                                # Handle transactions that need to be finalized
                                                await self.process_finalization(
                                                    transaction,
                                                    transactions_processor,
                                                    chain_snapshot,
                                                    accounts_manager_factory(
                                                        task_session
                                                    ),
                                                    lambda contract_address: contract_snapshot_factory(
                                                        contract_address,
                                                        task_session,
                                                        transaction,
                                                    ),
                                                    node_factory,
                                                )
                                                task_session.commit()

                                        else:
                                            # Handle transactions that are appealed
                                            if (
                                                transaction.status
                                                == TransactionStatus.UNDETERMINED
                                            ):
                                                # Leader appeal
                                                await self.process_leader_appeal(
                                                    transaction,
                                                    transactions_processor,
                                                    chain_snapshot,
                                                    accounts_manager_factory(
                                                        task_session
                                                    ),
                                                    lambda contract_address: contract_snapshot_factory(
                                                        contract_address,
                                                        task_session,
                                                        transaction,
                                                    ),
                                                    node_factory,
                                                )
                                                task_session.commit()

                                            else:
                                                # Validator appeal
                                                await self.process_validator_appeal(
                                                    transaction,
                                                    transactions_processor,
                                                    chain_snapshot,
                                                    accounts_manager_factory(
                                                        task_session
                                                    ),
                                                    lambda contract_address: contract_snapshot_factory(
                                                        contract_address,
                                                        task_session,
                                                        transaction,
                                                    ),
                                                    node_factory,
                                                )
                                                task_session.commit()

                                tg.create_task(
                                    exec_appeal_window_with_session_handling(
                                        task_session, accepted_undetermined_queue
                                    )
                                )

            except Exception as e:
                print("Error running consensus", e)
                print(traceback.format_exc())
            await asyncio.sleep(self.consensus_sleep_time)

    def can_finalize_transaction(
        self,
        transactions_processor: TransactionsProcessor,
        transaction: Transaction,
        index: int,
        accepted_undetermined_queue: list[dict],
    ) -> bool:
        """
        Check if the transaction can be finalized based on the following criteria:
        - The transaction is a leader only transaction
        - The transaction has exceeded the finality window
        - The previous transaction has been finalized

        Args:
            transactions_processor (TransactionsProcessor): The transactions processor instance.
            transaction (Transaction): The transaction to be possibly finalized.
            index (int): The index of the current transaction in the accepted_undetermined_queue.
            accepted_undetermined_queue (list[dict]): The list of accepted and undetermined transactions for one contract.

        Returns:
            bool: True if the transaction can be finalized, False otherwise.
        """
        if (transaction.leader_only) or (
            (
                int(time.time())
                - transaction.timestamp_awaiting_finalization
                - transaction.appeal_processing_time
            )
            > self.finality_window_time
        ):
            if index == 0:
                return True
            else:
                previous_transaction_hash = accepted_undetermined_queue[index - 1][
                    "hash"
                ]
                previous_transaction = transactions_processor.get_transaction_by_hash(
                    previous_transaction_hash
                )
                if previous_transaction["status"] == TransactionStatus.FINALIZED.value:
                    return True
                else:
                    return False
        else:
            return False

    async def process_finalization(
        self,
        transaction: Transaction,
        transactions_processor: TransactionsProcessor,
        chain_snapshot: ChainSnapshot,
        accounts_manager: AccountsManager,
        contract_snapshot_factory: Callable[[str], ContractSnapshot],
        node_factory: Callable[
            [
                dict,
                ExecutionMode,
                ContractSnapshot,
                Receipt | None,
                MessageHandler,
                Callable[[str], ContractSnapshot],
            ],
            Node,
        ],
    ):
        """
        Process the finalization of a transaction.

        Args:
            transaction (Transaction): The transaction to finalize.
            transactions_processor (TransactionsProcessor): Instance responsible for handling transaction operations within the database.
            chain_snapshot (ChainSnapshot): Snapshot of the chain state.
            accounts_manager (AccountsManager): Manager for accounts.
            contract_snapshot_factory (Callable[[str], ContractSnapshot]): Factory function to create contract snapshots.
            node_factory (Callable[[dict, ExecutionMode, ContractSnapshot, Receipt | None, MessageHandler, Callable[[str], ContractSnapshot]], Node]): Factory function to create nodes.
        """
        # Create a transaction context for finalizing the transaction
        context = TransactionContext(
            transaction=transaction,
            transactions_processor=transactions_processor,
            chain_snapshot=chain_snapshot,
            accounts_manager=accounts_manager,
            contract_snapshot_factory=contract_snapshot_factory,
            node_factory=node_factory,
            msg_handler=self.msg_handler,
        )

        # Transition to the FinalizingState
        state = FinalizingState()
        await state.handle(context)

    async def process_leader_appeal(
        self,
        transaction: Transaction,
        transactions_processor: TransactionsProcessor,
        chain_snapshot: ChainSnapshot,
        accounts_manager: AccountsManager,
        contract_snapshot_factory: Callable[[str], ContractSnapshot],
        node_factory: Callable[
            [
                dict,
                ExecutionMode,
                ContractSnapshot,
                Receipt | None,
                MessageHandler,
                Callable[[str], ContractSnapshot],
            ],
            Node,
        ],
    ):
        """
        Process the leader appeal of a transaction.

        Args:
            transaction (Transaction): The transaction to appeal.
            transactions_processor (TransactionsProcessor): Instance responsible for handling transaction operations within the database.
            chain_snapshot (ChainSnapshot): Snapshot of the chain state.
            accounts_manager (AccountsManager): Manager for accounts.
            contract_snapshot_factory (Callable[[str], ContractSnapshot]): Factory function to create contract snapshots.
            node_factory (Callable[[dict, ExecutionMode, ContractSnapshot, Receipt | None, MessageHandler, Callable[[str], ContractSnapshot]], Node]): Factory function to create nodes.
        """
        # Create a transaction context for the appeal
        context = TransactionContext(
            transaction=transaction,
            transactions_processor=transactions_processor,
            chain_snapshot=chain_snapshot,
            accounts_manager=accounts_manager,
            contract_snapshot_factory=contract_snapshot_factory,
            node_factory=node_factory,
            msg_handler=self.msg_handler,
        )

        transactions_processor.set_transaction_appeal(transaction.hash, False)
        transaction.appealed = False

        if len(transaction.consensus_data.validators) + 1 == len(
            chain_snapshot.get_all_validators()
        ):
            self.msg_handler.send_message(
                LogEvent(
                    "consensus_event",
                    EventType.ERROR,
                    EventScope.CONSENSUS,
                    "Appeal failed, no validators found to process the appeal",
                    {
                        "transaction_hash": transaction.hash,
                    },
                    transaction_hash=transaction.hash,
                )
            )
            self.msg_handler.send_message(
                log_event=LogEvent(
                    "transaction_appeal_updated",
                    EventType.INFO,
                    EventScope.CONSENSUS,
                    "Set transaction appealed",
                    {
                        "hash": context.transaction.hash,
                    },
                ),
                log_to_terminal=False,
            )

        else:
            # Appeal data member is used in the frontend for both types of appeals
            # Here the type is refined based on the status
            transactions_processor.set_transaction_appeal_undetermined(
                transaction.hash, True
            )
            transaction.appeal_undetermined = True

            # Begin state transitions starting from PendingState
            state = PendingState()
            while True:
                next_state = await state.handle(context)
                if next_state is None:
                    break
                elif next_state == "leader_appeal_success":
                    self.rollback_transactions(context)
                    break
                state = next_state

    async def process_validator_appeal(
        self,
        transaction: Transaction,
        transactions_processor: TransactionsProcessor,
        chain_snapshot: ChainSnapshot,
        accounts_manager: AccountsManager,
        contract_snapshot_factory: Callable[[str], ContractSnapshot],
        node_factory: Callable[
            [
                dict,
                ExecutionMode,
                ContractSnapshot,
                Receipt | None,
                MessageHandler,
                Callable[[str], ContractSnapshot],
            ],
            Node,
        ],
    ):
        """
        Process the validator appeal of a transaction.

        Args:
            transaction (Transaction): The transaction to appeal.
            transactions_processor (TransactionsProcessor): Instance responsible for handling transaction operations within the database.
            chain_snapshot (ChainSnapshot): Snapshot of the chain state.
            accounts_manager (AccountsManager): Manager for accounts.
            contract_snapshot_factory (Callable[[str], ContractSnapshot]): Factory function to create contract snapshots.
            node_factory (Callable[[dict, ExecutionMode, ContractSnapshot, Receipt | None, MessageHandler, Callable[[str], ContractSnapshot]], Node]): Factory function to create nodes.
        """
        # Create a transaction context for the appeal
        context = TransactionContext(
            transaction=transaction,
            transactions_processor=transactions_processor,
            chain_snapshot=chain_snapshot,
            accounts_manager=accounts_manager,
            contract_snapshot_factory=contract_snapshot_factory,
            node_factory=node_factory,
            msg_handler=self.msg_handler,
        )

        # Set the leader receipt in the context
        context.consensus_data.leader_receipt = (
            transaction.consensus_data.leader_receipt
        )
        try:
            # Attempt to get extra validators for the appeal process
            _, context.remaining_validators = ConsensusAlgorithm.get_extra_validators(
                chain_snapshot.get_all_validators(),
                transaction.consensus_history,
                transaction.consensus_data,
                transaction.appeal_failed,
            )
        except ValueError as e:
            # When no validators are found, then the appeal failed
            context.msg_handler.send_message(
                LogEvent(
                    "consensus_event",
                    EventType.ERROR,
                    EventScope.CONSENSUS,
                    "Appeal failed, no validators found to process the appeal",
                    {
                        "transaction_hash": context.transaction.hash,
                    },
                    transaction_hash=context.transaction.hash,
                )
            )
            context.transactions_processor.set_transaction_appeal(
                context.transaction.hash, False
            )
            context.transaction.appealed = False
            self.msg_handler.send_message(
                log_event=LogEvent(
                    "transaction_appeal_updated",
                    EventType.INFO,
                    EventScope.CONSENSUS,
                    "Set transaction appealed",
                    {
                        "hash": context.transaction.hash,
                    },
                ),
                log_to_terminal=False,
            )
            context.transactions_processor.set_transaction_appeal_processing_time(
                context.transaction.hash
            )
        else:
            # Set up the context for the committing state
            context.num_validators = len(context.remaining_validators)
            context.votes = {}
            context.contract_snapshot_supplier = (
                lambda: context.contract_snapshot_factory(
                    context.transaction.to_address
                )
            )

            # Begin state transitions starting from CommittingState
            state = CommittingState()
            while True:
                next_state = await state.handle(context)
                if next_state is None:
                    break
                elif next_state == "validator_appeal_success":
                    self.rollback_transactions(context)
                    ConsensusAlgorithm.dispatch_transaction_status_update(
                        context.transactions_processor,
                        context.transaction.hash,
                        TransactionStatus.PENDING,
                        context.msg_handler,
                    )

                    # Get the previous state of the contract
                    previous_contact_state = (
                        context.transaction.contract_snapshot.encoded_state
                    )

                    # Restore the contract state
                    # Get the contract snapshot for the transaction's target address
                    leaders_contract_snapshot = context.contract_snapshot_factory(
                        context.transaction.to_address
                    )

                    # Update the contract state with the previous state
                    leaders_contract_snapshot.update_contract_state(
                        accepted_state=previous_contact_state
                    )

                    # Transaction will be picked up by _crawl_snapshot
                    break
                state = next_state

    def rollback_transactions(self, context: TransactionContext):
        """
        Rollback newer transactions.
        """
        # Rollback all future transactions for the current contract
        # Stop the _crawl_snapshot and the _run_consensus for the current contract
        address = context.transaction.to_address
        self.stop_pending_queue_task(address)

        # Wait until task is finished
        while self.is_pending_queue_task_running(address):
            time.sleep(1)

        # Empty the pending queue
        self.pending_queues[address] = asyncio.Queue()

        # Set all transactions with higher created_at to PENDING
        future_transactions = context.transactions_processor.get_newer_transactions(
            context.transaction.hash
        )
        for future_transaction in future_transactions:
            ConsensusAlgorithm.dispatch_transaction_status_update(
                context.transactions_processor,
                future_transaction["hash"],
                TransactionStatus.PENDING,
                context.msg_handler,
            )

            # Reset the contract snapshot for the transaction
            context.transactions_processor.set_transaction_contract_snapshot(
                future_transaction["hash"], None
            )

        # Start the queue loop again
        self.start_pending_queue_task(address)

    @staticmethod
    def get_extra_validators(
        all_validators: List[dict],
        consensus_history: dict,
        consensus_data: ConsensusData,
        appeal_failed: int,
    ):
        """
        Get extra validators for the appeal process according to the following formula:
        - when appeal_failed = 0, add n + 2 validators
        - when appeal_failed > 0, add (2 * appeal_failed * n + 1) + 2 validators
        Note that for appeal_failed > 0, the returned set contains the old validators
        from the previous appeal round and new validators.

        Selection of the extra validators:
        appeal_failed | PendingState | Reused validators | Extra selected     | Total
                      | validators   | from the previous | validators for the | validators
                      |              | appeal round      | appeal             |
        ----------------------------------------------------------------------------------
               0      |       n      |          0        |        n+2         |    2n+2
               1      |       n      |        n+2        |        n+1         |    3n+3
               2      |       n      |       2n+3        |         2n         |    5n+3
               3      |       n      |       4n+3        |         2n         |    7n+3
                              └───────┬──────┘  └─────────┬────────┘
                                      │                   |
        Validators after the ◄────────┘                   └──► Validators during the appeal
        appeal. This equals                                    for appeal_failed > 0
        the Total validators                                   = (2*appeal_failed*n+1)+2
        of the row above,                                      This is the formula from
        and are in consensus_data.                             above and it is what is
        For appeal_failed > 0                                  returned by this function
        = (2*appeal_failed-1)*n+3
        This is used to calculate n

        Args:
            all_validators (List[dict]): List of all validators.
            consensus_history (dict): Dictionary of consensus rounds results and status changes.
            consensus_data (ConsensusData): Data related to the consensus process.
            appeal_failed (int): Number of times the appeal has failed.

        Returns:
            list: List of current validators.
            list: List of extra validators.
        """
        # Get current validators and a dictionary mapping addresses to validators not used in the consensus process
        current_validators, validator_map = (
            ConsensusAlgorithm.get_validators_from_consensus_data(
                all_validators, consensus_data, False
            )
        )

        # Remove used leaders from validator_map
        used_leader_addresses = (
            ConsensusAlgorithm.get_used_leader_addresses_from_consensus_history(
                consensus_history
            )
        )
        for used_leader_address in used_leader_addresses:
            if used_leader_address in validator_map:
                validator_map.pop(used_leader_address)

        # Set not_used_validators to the remaining validators in validator_map
        not_used_validators = list(validator_map.values())

        if len(not_used_validators) == 0:
            raise ValueError("No validators found")

        nb_current_validators = len(current_validators) + 1  # including the leader
        if appeal_failed == 0:
            # Calculate extra validators when no appeal has failed
            extra_validators = get_validators_for_transaction(
                not_used_validators, nb_current_validators + 2
            )
        elif appeal_failed == 1:
            # Calculate extra validators when one appeal has failed
            n = (nb_current_validators - 2) // 2
            extra_validators = get_validators_for_transaction(
                not_used_validators, n + 1
            )
            extra_validators = current_validators[n - 1 :] + extra_validators
        else:
            # Calculate extra validators when more than one appeal has failed
            n = (nb_current_validators - 3) // (2 * appeal_failed - 1)
            extra_validators = get_validators_for_transaction(
                not_used_validators, 2 * n
            )
            extra_validators = current_validators[n - 1 :] + extra_validators

        return current_validators, extra_validators

    @staticmethod
    def get_validators_from_consensus_data(
        all_validators: List[dict], consensus_data: ConsensusData, include_leader: bool
    ):
        """
        Get validators from consensus data.

        Args:
            all_validators (List[dict]): List of all validators.
            consensus_data (ConsensusData): Data related to the consensus process.
            include_leader (bool): Whether to get the leader in the validator set.
        Returns:
            list: List of validators involved in the consensus process (can include the leader).
            dict: Dictionary mapping addresses to validators not used in the consensus process.
        """
        # Create a dictionary to map addresses to a validator
        validator_map = {
            validator["address"]: validator for validator in all_validators
        }

        # Extract address of the leader from consensus data
        if include_leader:
            receipt_addresses = [consensus_data.leader_receipt.node_config["address"]]
        else:
            receipt_addresses = []

        # Extract addresses of validators from consensus data
        receipt_addresses += [
            receipt.node_config["address"] for receipt in consensus_data.validators
        ]

        # Return validators whose addresses are in the receipt addresses
        validators = [
            validator_map.pop(receipt_address)
            for receipt_address in receipt_addresses
            if receipt_address in validator_map
        ]

        return validators, validator_map

    @staticmethod
    def add_new_validator(
        all_validators: List[dict], validators: List[dict], leader_addresses: set[str]
    ):
        """
        Add a new validator to the list of validators.

        Args:
            all_validators (List[dict]): List of all validators.
            validators (list[dict]): List of validators.
            leader_addresses (set[str]): Set of leader addresses.

        Returns:
            list: List of validators.
        """
        # Check if there is a validator to be possibly selected
        if len(leader_addresses) + len(validators) >= len(all_validators):
            raise ValueError("No more validators found to add a new validator")

        # Extract a set of addresses of validators and leaders
        addresses = {validator["address"] for validator in validators}
        addresses.update(leader_addresses)

        # Get not used validators
        not_used_validators = [
            validator
            for validator in all_validators
            if validator["address"] not in addresses
        ]

        # Get new validator
        new_validator = get_validators_for_transaction(not_used_validators, 1)

        return new_validator + validators

    @staticmethod
    def get_used_leader_addresses_from_consensus_history(
        consensus_history: dict, current_leader_receipt: Receipt | None = None
    ):
        """
        Get the used leader addresses from the consensus history.

        Args:
            consensus_history (dict): Dictionary of consensus rounds results and status changes.
            current_leader_receipt (Receipt | None): Current leader receipt.

        Returns:
            set[str]: Set of used leader addresses.
        """
        used_leader_addresses = set()
        if "consensus_results" in consensus_history:
            for consensus_round in consensus_history["consensus_results"]:
                leader_receipt = consensus_round["leader_result"]
                if leader_receipt:
                    used_leader_addresses.update(
                        [leader_receipt["node_config"]["address"]]
                    )

        # consensus_history does not contain the latest consensus_data
        if current_leader_receipt:
            used_leader_addresses.update(
                [current_leader_receipt.node_config["address"]]
            )

        return used_leader_addresses

    def set_finality_window_time(self, time: int):
        """
        Set the finality window time.

        Args:
            time (int): The finality window time.
        """
        self.finality_window_time = time

        # Send log event to update the frontend value
        self.msg_handler.send_message(
            LogEvent(
                name="finality_window_time_updated",
                type=EventType.INFO,
                scope=EventScope.RPC,
                message=f"Finality window time updated to {time}",
                data={"time": time},
            ),
            log_to_terminal=False,
        )


class TransactionState(ABC):
    """
    Abstract base class representing a state in the transaction process.
    """

    @abstractmethod
    async def handle(self, context: TransactionContext):
        """
        Handle the state transition.

        Args:
            context (TransactionContext): The context of the transaction.
        """
        pass


class PendingState(TransactionState):
    """
    Class representing the pending state of a transaction.
    """

    async def handle(self, context):
        """
        Handle the pending state transition.

        Args:
            context (TransactionContext): The context of the transaction.

        Returns:
            TransactionState | None: The ProposingState or None if the transaction is already in process, when it is a transaction or when there are no validators.
        """
        # Transactions that are put back to pending are processed again, so we need to get the latest data of the transaction
        context.transaction = Transaction.from_dict(
            context.transactions_processor.get_transaction_by_hash(
                context.transaction.hash
            )
        )

        context.msg_handler.send_message(
            LogEvent(
                "consensus_event",
                EventType.INFO,
                EventScope.CONSENSUS,
                "Executing transaction",
                {
                    "transaction_hash": context.transaction.hash,
                    "transaction": context.transaction.to_dict(),
                },
                transaction_hash=context.transaction.hash,
            )
        )

        # If transaction is a transfer, execute it
        # TODO: consider when the transfer involves a contract account, bridging, etc.
        if context.transaction.type == TransactionType.SEND:
            ConsensusAlgorithm.execute_transfer(
                context.transaction,
                context.transactions_processor,
                context.accounts_manager,
                context.msg_handler,
            )
            return None

        # Retrieve all validators from the snapshot
        all_validators = context.chain_snapshot.get_all_validators()

        # Check if there are validators available
        if not all_validators:
            context.msg_handler.send_message(
                LogEvent(
                    "consensus_event",
                    EventType.ERROR,
                    EventScope.CONSENSUS,
                    "No validators found to process transaction",
                    {
                        "transaction_hash": context.transaction.hash,
                    },
                    transaction_hash=context.transaction.hash,
                )
            )
            return None

        # Determine the involved validators based on whether the transaction is appealed
        if context.transaction.appealed:
            # If the transaction is appealed, remove the old leader
            context.involved_validators, _ = (
                ConsensusAlgorithm.get_validators_from_consensus_data(
                    all_validators, context.transaction.consensus_data, False
                )
            )

            # Reset the transaction appeal status
            context.transactions_processor.set_transaction_appeal(
                context.transaction.hash, False
            )
            context.transaction.appealed = False

        elif context.transaction.appeal_undetermined:
            # Add n+2 validators, remove the old leader
            current_validators, extra_validators = (
                ConsensusAlgorithm.get_extra_validators(
                    all_validators,
                    context.transaction.consensus_history,
                    context.transaction.consensus_data,
                    0,
                )
            )
            context.involved_validators = current_validators + extra_validators

        else:
            # If there was no validator appeal or leader appeal
            if context.transaction.consensus_data:
                # Transaction was rolled back, so we need to reuse the validators and leader
                context.involved_validators, _ = (
                    ConsensusAlgorithm.get_validators_from_consensus_data(
                        all_validators, context.transaction.consensus_data, True
                    )
                )

            else:
                # Transaction was never executed, get the default number of validators for the transaction
                context.involved_validators = get_validators_for_transaction(
                    all_validators, DEFAULT_VALIDATORS_COUNT
                )

        # Transition to the ProposingState
        return ProposingState()


class ProposingState(TransactionState):
    """
    Class representing the proposing state of a transaction.
    """

    async def handle(self, context):
        """
        Handle the proposing state transition.

        Args:
            context (TransactionContext): The context of the transaction.

        Returns:
            TransactionState: The CommittingState or UndeterminedState if all rotations are done.
        """
        # Dispatch a transaction status update to PROPOSING
        ConsensusAlgorithm.dispatch_transaction_status_update(
            context.transactions_processor,
            context.transaction.hash,
            TransactionStatus.PROPOSING,
            context.msg_handler,
        )

        # context.transactions_processor.create_rollup_transaction(
        #     context.transaction.hash
        # )

        # The leader is elected randomly
        random.shuffle(context.involved_validators)

        # Unpack the leader and validators
        [leader, *context.remaining_validators] = context.involved_validators

        # If the transaction is leader-only, clear the validators
        if context.transaction.leader_only:
            context.remaining_validators = []

        # Create a contract snapshot for the transaction
        contract_snapshot_supplier = lambda: context.contract_snapshot_factory(
            context.transaction.to_address
        )

        # Create a leader node for executing the transaction
        leader_node = context.node_factory(
            leader,
            ExecutionMode.LEADER,
            contract_snapshot_supplier(),
            None,
            context.msg_handler,
            context.contract_snapshot_factory,
        )

        # Execute the transaction and obtain the leader receipt
        leader_receipt = await leader_node.exec_transaction(context.transaction)
        votes = {leader["address"]: leader_receipt.vote.value}

        # Update the consensus data with the leader's vote and receipt
        context.consensus_data.votes = votes
        context.consensus_data.leader_receipt = leader_receipt
        context.consensus_data.validators = []
        context.transactions_processor.set_transaction_result(
            context.transaction.hash, context.consensus_data.to_dict()
        )

        # Set the validators and other context attributes
        context.num_validators = len(context.remaining_validators) + 1
        context.contract_snapshot_supplier = contract_snapshot_supplier
        context.votes = votes

        # Transition to the CommittingState
        return CommittingState()


class CommittingState(TransactionState):
    """
    Class representing the committing state of a transaction.
    """

    async def handle(self, context):
        """
        Handle the committing state transition. There are no encrypted votes.

        Args:
            context (TransactionContext): The context of the transaction.

        Returns:
            TransactionState: The RevealingState.
        """
        # Dispatch a transaction status update to COMMITTING
        ConsensusAlgorithm.dispatch_transaction_status_update(
            context.transactions_processor,
            context.transaction.hash,
            TransactionStatus.COMMITTING,
            context.msg_handler,
        )

        # context.transactions_processor.create_rollup_transaction(
        #     context.transaction.hash
        # )

        # Create validator nodes for each validator
        context.validator_nodes = [
            context.node_factory(
                validator,
                ExecutionMode.VALIDATOR,
<<<<<<< HEAD
                (
                    deepcopy(context.transaction.contract_snapshot)
                    if context.transaction.contract_snapshot
                    else context.contract_snapshot_supplier()
                ),
=======
                context.contract_snapshot_supplier(),
>>>>>>> 4fedc4e6
                context.consensus_data.leader_receipt,
                context.msg_handler,
                context.contract_snapshot_factory,
            )
            for validator in context.remaining_validators
        ]

        # Execute the transaction on each validator node and gather the results
        sem = asyncio.Semaphore(8)

        async def run_single_validator(validator: Node) -> Receipt:
            async with sem:
                return await validator.exec_transaction(context.transaction)

        validation_tasks = [
            run_single_validator(validator) for validator in context.validator_nodes
        ]
        context.validation_results = await asyncio.gather(*validation_tasks)

        # Transition to the RevealingState
        return RevealingState()


class RevealingState(TransactionState):
    """
    Class representing the revealing state of a transaction.
    """

    async def handle(self, context):
        """
        Handle the revealing state transition.

        Args:
            context (TransactionContext): The context of the transaction.

        Returns:
            TransactionState | None: The AcceptedState or ProposingState or None if the transaction is successfully appealed.
        """
        # Update the transaction status to REVEALING
        ConsensusAlgorithm.dispatch_transaction_status_update(
            context.transactions_processor,
            context.transaction.hash,
            TransactionStatus.REVEALING,
            context.msg_handler,
        )

        # context.transactions_processor.create_rollup_transaction(
        #     context.transaction.hash
        # )

        # Process each validation result and update the context
        for i, validation_result in enumerate(context.validation_results):
            # Store the vote from each validator node
            context.votes[context.validator_nodes[i].address] = (
                validation_result.vote.value
            )

            # Create a dictionary of votes for the current reveal so the rollup transaction contains leader vote and one validator vote (done for each validator)
            # create_rollup_transaction() is removed but we keep this code for future use
            single_reveal_votes = {
                context.consensus_data.leader_receipt.node_config[
                    "address"
                ]: context.consensus_data.leader_receipt.vote.value,
                context.validator_nodes[i].address: validation_result.vote.value,
            }

            # Update consensus data with the current reveal vote and validator
            context.consensus_data.votes = single_reveal_votes
            context.consensus_data.validators = [validation_result]

            # Set the consensus data of the transaction
            context.transactions_processor.set_transaction_result(
                context.transaction.hash, context.consensus_data.to_dict()
            )

        # Determine if the majority of validators agree
        majority_agrees = (
            len([vote for vote in context.votes.values() if vote == Vote.AGREE.value])
            > context.num_validators // 2
        )

        if context.transaction.appealed:

            # Update the consensus results with all new votes and validators
            context.consensus_data.votes = (
                context.transaction.consensus_data.votes | context.votes
            )

            # Overwrite old validator results based on the number of appeal failures
            if context.transaction.appeal_failed == 0:
                context.consensus_data.validators = (
                    context.transaction.consensus_data.validators
                    + context.validation_results
                )

            elif context.transaction.appeal_failed == 1:
                n = (len(context.transaction.consensus_data.validators) - 1) // 2
                context.consensus_data.validators = (
                    context.transaction.consensus_data.validators[: n - 1]
                    + context.validation_results
                )

            else:
                n = len(context.validation_results) - (
                    len(context.transaction.consensus_data.validators) + 1
                )
                context.consensus_data.validators = (
                    context.transaction.consensus_data.validators[: n - 1]
                    + context.validation_results
                )

            if majority_agrees:
                # Appeal failed, increment the appeal_failed counter
                context.transactions_processor.set_transaction_appeal_failed(
                    context.transaction.hash,
                    context.transaction.appeal_failed + 1,
                )
                return AcceptedState()

            else:
                # Appeal succeeded, set the status to PENDING and reset the appeal_failed counter
                context.transactions_processor.set_transaction_result(
                    context.transaction.hash, context.consensus_data.to_dict()
                )

                context.transactions_processor.create_rollup_transaction(
                    context.transaction.hash
                )

                context.transactions_processor.set_transaction_appeal_failed(
                    context.transaction.hash,
                    0,
                )
                context.transactions_processor.update_consensus_history(
                    context.transaction.hash,
                    "Validator Appeal Successful",
                    None,
                    context.validation_results,
                )

                # Reset the appeal processing time
                context.transactions_processor.reset_transaction_appeal_processing_time(
                    context.transaction.hash
                )
                context.transactions_processor.set_transaction_timestamp_appeal(
                    context.transaction.hash, None
                )

                return "validator_appeal_success"

        else:
            # Not appealed, update consensus data with current votes and validators
            context.consensus_data.votes = context.votes
            context.consensus_data.validators = context.validation_results

            if majority_agrees:
                return AcceptedState()

            # If all rotations are done and no consensus is reached, transition to UndeterminedState
            elif context.rotation_count >= context.transaction.config_rotation_rounds:
                return UndeterminedState()

            else:
                used_leader_addresses = (
                    ConsensusAlgorithm.get_used_leader_addresses_from_consensus_history(
                        context.transactions_processor.get_transaction_by_hash(
                            context.transaction.hash
                        )["consensus_history"],
                        context.consensus_data.leader_receipt,
                    )
                )
                # Add a new validator to the list of current validators when a rotation happens
                try:
                    context.involved_validators = ConsensusAlgorithm.add_new_validator(
                        context.chain_snapshot.get_all_validators(),
                        context.remaining_validators,
                        used_leader_addresses,
                    )
                except ValueError as e:
                    # No more validators
                    context.msg_handler.send_message(
                        LogEvent(
                            "consensus_event",
                            EventType.ERROR,
                            EventScope.CONSENSUS,
                            str(e),
                            {
                                "transaction_hash": context.transaction.hash,
                            },
                            transaction_hash=context.transaction.hash,
                        )
                    )
                    return UndeterminedState()

                context.rotation_count += 1

                # Log the failure to reach consensus and transition to ProposingState
                context.msg_handler.send_message(
                    LogEvent(
                        "consensus_event",
                        EventType.INFO,
                        EventScope.CONSENSUS,
                        "Majority disagreement, rotating the leader",
                        {
                            "transaction_hash": context.transaction.hash,
                        },
                        transaction_hash=context.transaction.hash,
                    )
                )

                # Update the consensus history
                if context.transaction.appeal_undetermined:
                    consensus_round = "Leader Rotation Appeal"
                else:
                    consensus_round = "Leader Rotation"
                context.transactions_processor.update_consensus_history(
                    context.transaction.hash,
                    consensus_round,
                    context.consensus_data.leader_receipt,
                    context.validation_results,
                )
                return ProposingState()


class AcceptedState(TransactionState):
    """
    Class representing the accepted state of a transaction.
    """

    async def handle(self, context):
        """
        Handle the accepted state transition.

        Args:
            context (TransactionContext): The context of the transaction.

        Returns:
            None: The transaction is accepted.
        """
        # When appeal fails, the appeal window is not reset
        if context.transaction.appeal_undetermined:
            consensus_round = "Leader Appeal Successful"
            context.transactions_processor.set_transaction_timestamp_awaiting_finalization(
                context.transaction.hash
            )
            context.transactions_processor.reset_transaction_appeal_processing_time(
                context.transaction.hash
            )
            context.transactions_processor.set_transaction_timestamp_appeal(
                context.transaction.hash, None
            )
            context.transaction.timestamp_appeal = None
        elif not context.transaction.appealed:
            consensus_round = "Accepted"
            context.transactions_processor.set_transaction_timestamp_awaiting_finalization(
                context.transaction.hash
            )
        else:
            consensus_round = "Validator Appeal Failed"
            # Set the transaction appeal status to False
            context.transactions_processor.set_transaction_appeal(
                context.transaction.hash, False
            )

            # Increment the appeal processing time when the transaction was appealed
            context.transactions_processor.set_transaction_appeal_processing_time(
                context.transaction.hash
            )

        # Set the transaction result
        context.transactions_processor.set_transaction_result(
            context.transaction.hash, context.consensus_data.to_dict()
        )

        # Update the transaction status to ACCEPTED
        ConsensusAlgorithm.dispatch_transaction_status_update(
            context.transactions_processor,
            context.transaction.hash,
            TransactionStatus.ACCEPTED,
            context.msg_handler,
        )

        context.transactions_processor.update_consensus_history(
            context.transaction.hash,
            consensus_round,
            (
                None
                if consensus_round == "Validator Appeal Failed"
                else context.consensus_data.leader_receipt
            ),
            context.validation_results,
        )

        # context.transactions_processor.create_rollup_transaction(
        #     context.transaction.hash
        # )

        # Send a message indicating consensus was reached
        context.msg_handler.send_message(
            LogEvent(
                "consensus_event",
                EventType.SUCCESS,
                EventScope.CONSENSUS,
                "Reached consensus",
                {
                    "transaction_hash": context.transaction.hash,
                    "consensus_data": context.consensus_data.to_dict(),
                },
                transaction_hash=context.transaction.hash,
            )
        )

        # Retrieve the leader's receipt from the consensus data
        leader_receipt = context.consensus_data.leader_receipt

        # Do not deploy or update the contract if validator appeal failed
        if not context.transaction.appealed:
            # Get the contract snapshot for the transaction's target address
            leaders_contract_snapshot = context.contract_snapshot_supplier()

            # Set the contract snapshot for the transaction for a future rollback
            context.transactions_processor.set_transaction_contract_snapshot(
                context.transaction.hash, leaders_contract_snapshot.to_dict()
            )

            # Do not deploy or update the contract if the execution failed
            if leader_receipt.execution_result == ExecutionResultStatus.SUCCESS:
                # Register contract if it is a new contract
                if context.transaction.type == TransactionType.DEPLOY_CONTRACT:
                    new_contract = {
                        "id": context.transaction.data["contract_address"],
                        "data": {
                            "state": {
                                "accepted": leader_receipt.contract_state,
                                "finalized": {},
                            },
                            "code": context.transaction.data["contract_code"],
                            "ghost_contract_address": context.transaction.ghost_contract_address,
                        },
                    }
                    leaders_contract_snapshot.register_contract(new_contract)

                    # Send a message indicating successful contract deployment
                    context.msg_handler.send_message(
                        LogEvent(
                            "deployed_contract",
                            EventType.SUCCESS,
                            EventScope.GENVM,
                            "Contract deployed",
                            new_contract,
                            transaction_hash=context.transaction.hash,
                        )
                    )
                # Update contract state if it is an existing contract
                else:
                    leaders_contract_snapshot.update_contract_state(
                        accepted_state=leader_receipt.contract_state
                    )

                _emit_transactions(
                    context, leader_receipt.pending_transactions, "accepted"
                )

        else:
            context.transaction.appealed = False

        # Set the transaction appeal undetermined status to false and return appeal status
        if context.transaction.appeal_undetermined:
            context.transactions_processor.set_transaction_appeal_undetermined(
                context.transaction.hash, False
            )
            context.transaction.appeal_undetermined = False
            return "leader_appeal_success"
        else:
            return None


class UndeterminedState(TransactionState):
    """
    Class representing the undetermined state of a transaction.
    """

    async def handle(self, context):
        """
        Handle the undetermined state transition.

        Args:
            context (TransactionContext): The context of the transaction.

        Returns:
            None: The transaction remains in an undetermined state.
        """
        # Send a message indicating consensus failure
        context.msg_handler.send_message(
            LogEvent(
                "consensus_event",
                EventType.ERROR,
                EventScope.CONSENSUS,
                "Failed to reach consensus",
                {
                    "transaction_hash": context.transaction.hash,
                    "consensus_data": context.consensus_data.to_dict(),
                },
                transaction_hash=context.transaction.hash,
            )
        )

        # When appeal fails, the appeal window is not reset
        if not context.transaction.appeal_undetermined:
            context.transactions_processor.set_transaction_timestamp_awaiting_finalization(
                context.transaction.hash
            )

        # Set the transaction appeal undetermined status to false
        if context.transaction.appeal_undetermined:
            context.transactions_processor.set_transaction_appeal_undetermined(
                context.transaction.hash, False
            )
            context.transaction.appeal_undetermined = False
            consensus_round = "Leader Appeal Failed"
        else:
            consensus_round = "Undetermined"

        # Set the transaction result with the current consensus data
        context.transactions_processor.set_transaction_result(
            context.transaction.hash,
            context.consensus_data.to_dict(),
        )

        # Increment the appeal processing time when the transaction was appealed
        if context.transaction.timestamp_appeal is not None:
            context.transactions_processor.set_transaction_appeal_processing_time(
                context.transaction.hash
            )

        # Update the transaction status to undetermined
        ConsensusAlgorithm.dispatch_transaction_status_update(
            context.transactions_processor,
            context.transaction.hash,
            TransactionStatus.UNDETERMINED,
            context.msg_handler,
        )

        context.transactions_processor.update_consensus_history(
            context.transaction.hash,
            consensus_round,
            context.consensus_data.leader_receipt,
            context.consensus_data.validators,
        )

        # context.transactions_processor.create_rollup_transaction(
        #     context.transaction.hash
        # )

        return None


class FinalizingState(TransactionState):
    """
    Class representing the finalizing state of a transaction.
    """

    async def handle(self, context):
        """
        Handle the finalizing state transition.

        Args:
            context (TransactionContext): The context of the transaction.

        Returns:
            None: The transaction is finalized.
        """
        # Retrieve the leader's receipt from the consensus data
        leader_receipt = context.transaction.consensus_data.leader_receipt

        # Update contract state
        if (context.transaction.status == TransactionStatus.ACCEPTED) and (
            leader_receipt.execution_result == ExecutionResultStatus.SUCCESS
        ):
            # Get the contract snapshot for the transaction's target address
            leaders_contract_snapshot = context.contract_snapshot_factory(
                context.transaction.to_address
            )
            leaders_contract_snapshot.update_contract_state(
                finalized_state=leader_receipt.contract_state
            )

        # Update the transaction status to FINALIZED
        ConsensusAlgorithm.dispatch_transaction_status_update(
            context.transactions_processor,
            context.transaction.hash,
            TransactionStatus.FINALIZED,
            context.msg_handler,
        )

        # context.transactions_processor.create_rollup_transaction(
        #     context.transaction.hash
        # )

        if context.transaction.status != TransactionStatus.UNDETERMINED:
            # Insert pending transactions generated by contract-to-contract calls
            _emit_transactions(
                context,
                context.transaction.consensus_data.leader_receipt.pending_transactions,
                "finalized",
            )


def _emit_transactions(
    context: TransactionContext,
    pending_transactions: Iterable[PendingTransaction],
    on: Literal["accepted", "finalized"],
):
    for pending_transaction in filter(lambda t: t.on == on, pending_transactions):
        nonce = context.transactions_processor.get_transaction_count(
            context.transaction.to_address
        )
        data: dict
        transaction_type: TransactionType
        if pending_transaction.is_deploy():
            transaction_type = TransactionType.DEPLOY_CONTRACT
            new_contract_address: str
            if pending_transaction.salt_nonce == 0:
                # NOTE: this address is random, which doesn't 100% align with consensus spec
                new_contract_address = (
                    context.accounts_manager.create_new_account().address
                )
            else:
                from eth_utils.crypto import keccak
                from backend.node.types import Address
                from backend.node.base import SIMULATOR_CHAIN_ID

                arr = bytearray()
                arr.append(1)
                arr.extend(Address(context.transaction.to_address).as_bytes)
                arr.extend(
                    pending_transaction.salt_nonce.to_bytes(32, "big", signed=False)
                )
                arr.extend(SIMULATOR_CHAIN_ID.to_bytes(32, "big", signed=False))
                new_contract_address = Address(keccak(arr)[:20]).as_hex
                context.accounts_manager.create_new_account_with_address(
                    new_contract_address
                )
            pending_transaction.address = new_contract_address
            data = {
                "contract_address": new_contract_address,
                "contract_code": pending_transaction.code,
                "calldata": pending_transaction.calldata,
            }
        else:
            transaction_type = TransactionType.RUN_CONTRACT
            data = {
                "calldata": pending_transaction.calldata,
            }
        context.transactions_processor.insert_transaction(
            context.transaction.to_address,  # new calls are done by the contract
            pending_transaction.address,
            data,
            value=0,  # we only handle EOA transfers at the moment, so no value gets transferred
            type=transaction_type.value,
            nonce=nonce,
            leader_only=context.transaction.leader_only,  # Cascade
            triggered_by_hash=context.transaction.hash,
        )<|MERGE_RESOLUTION|>--- conflicted
+++ resolved
@@ -1657,15 +1657,11 @@
             context.node_factory(
                 validator,
                 ExecutionMode.VALIDATOR,
-<<<<<<< HEAD
                 (
                     deepcopy(context.transaction.contract_snapshot)
                     if context.transaction.contract_snapshot
                     else context.contract_snapshot_supplier()
                 ),
-=======
-                context.contract_snapshot_supplier(),
->>>>>>> 4fedc4e6
                 context.consensus_data.leader_receipt,
                 context.msg_handler,
                 context.contract_snapshot_factory,
