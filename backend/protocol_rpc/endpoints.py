--- conflicted
+++ resolved
@@ -556,12 +556,9 @@
         genlayer_transaction.type.value,
         nonce,
         leader_only,
-<<<<<<< HEAD
         genlayer_transaction.max_rotations,
-=======
         None,
         transaction_hash,
->>>>>>> 7229f84c
     )
 
     return transaction_hash
