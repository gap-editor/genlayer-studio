# rpc/endpoints.py
import random
import json
from functools import partial
from flask_jsonrpc import JSONRPC
from sqlalchemy import Table

from backend.database_handler.db_client import DBClient
from backend.database_handler.models import Base
from backend.protocol_rpc.configuration import GlobalConfiguration
from backend.protocol_rpc.message_handler.base import MessageHandler
from backend.database_handler.accounts_manager import AccountsManager
from backend.database_handler.validators_registry import ValidatorsRegistry

from backend.node.create_nodes.create_nodes import (
    get_default_config_for_providers_and_nodes,
    get_providers,
    get_provider_models,
    random_validator_config,
)

from backend.protocol_rpc.endpoint_generator import (
    generate_rpc_endpoint,
    generate_rpc_endpoint_for_partial,
)
from backend.protocol_rpc.transactions_parser import (
    decode_signed_transaction,
    transaction_has_valid_signature,
    decode_method_call_data,
    decode_deployment_data,
)
from backend.errors.errors import InvalidAddressError, InvalidTransactionError

from backend.database_handler.transactions_processor import TransactionsProcessor
from backend.node.base import Node
from backend.node.genvm.types import ExecutionMode


####### HELPER ENDPOINTS #######
def ping() -> dict:
    return {"status": "OK"}


def clear_db_tables(db_client: DBClient, tables: list) -> dict:
    with db_client.get_session() as session:
        for table_name in tables:
            table = Table(
                table_name, Base.metadata, autoload=True, autoload_with=session.bind
            )
            session.execute(table.delete())
        session.commit()


####### ACCOUNTS ENDPOINTS #######
<<<<<<< HEAD
def fund_account(
    accounts_manager: AccountsManager, account_address: str, amount: int
) -> dict:
=======
def get_balance(accounts_manager: AccountsManager, account_address: str) -> dict:
>>>>>>> c4c2d77c
    if not accounts_manager.is_valid_address(account_address):
        raise InvalidAddressError(
            account_address, f"Invalid address from_address: {account_address}"
        )
    account_balance = accounts_manager.get_account_balance(account_address)
    return {"account_balance": account_balance}


<<<<<<< HEAD
=======
def fund_account(
    accounts_manager: AccountsManager,
    transactions_processor: TransactionsProcessor,
    account_address: str,
    amount: int,
) -> dict:
    if not accounts_manager.is_valid_address(account_address):
        raise InvalidAddressError(account_address)

    transaction_id = transactions_processor.insert_transaction(
        None, account_address, None, amount, 0
    )
    return {"transaction_id": transaction_id}


>>>>>>> c4c2d77c
####### CONTRACT CODE SCHEMA ENDPOINTS #######
def get_contract_schema(
    accounts_manager: AccountsManager,
    msg_handler: MessageHandler,
    contract_address: str,
) -> dict:
    if not accounts_manager.is_valid_address(contract_address):
        raise InvalidAddressError(
            contract_address,
            "Incorrect address format. Please provide a valid address.",
        )
    contract_account = accounts_manager.get_account_or_fail(contract_address)

    node = Node(
        contract_snapshot=None,
        address="",
        validator_mode=ExecutionMode.LEADER,
        stake=0,
        provider="",
        model="",
        config=None,
        leader_receipt=None,
        msg_handler=msg_handler,
    )
    return node.get_contract_schema(contract_account["data"]["code"])


def get_contract_schema_for_code(
    msg_handler: MessageHandler, contract_code: str
) -> dict:
    node = Node(
        contract_snapshot=None,
        address="",
        validator_mode=ExecutionMode.LEADER,
        stake=0,
        provider="",
        model="",
        config=None,
        leader_receipt=None,
        msg_handler=msg_handler,
    )
    return node.get_contract_schema(contract_code)


def get_providers_and_models(config: GlobalConfiguration) -> dict:
    default_config = get_default_config_for_providers_and_nodes()
    providers = get_providers()
    providers_and_models = {}
    for provider in providers:
        providers_and_models[provider] = get_provider_models(
            default_config["providers"], provider, config.get_ollama_url
        )
    return providers_and_models


def create_validator(
    validators_registry: ValidatorsRegistry,
    accounts_manager: AccountsManager,
    stake: int,
    provider: str,
    model: str,
    config: json,
) -> dict:
    new_address = accounts_manager.create_new_account().address
    return validators_registry.create_validator(
        new_address, stake, provider, model, config
    )


def create_random_validator(
    validators_registry: ValidatorsRegistry,
    accounts_manager: AccountsManager,
    config: GlobalConfiguration,
    stake: int,
) -> dict:
    validator_address = accounts_manager.create_new_account().address
    details = random_validator_config(config.get_ollama_url)
    response = validators_registry.create_validator(
        validator_address,
        stake,
        details["provider"],
        details["model"],
        details["config"],
    )
    return response


# TODO: Refactor this function to put the random config generator inside the domain
# and reuse the generate single random validator function
def create_random_validators(
    validators_registry: ValidatorsRegistry,
    accounts_manager: AccountsManager,
    config: GlobalConfiguration,
    count: int,
    min_stake: int,
    max_stake: int,
    providers: list = None,
    fixed_provider: str = None,
    fixed_model: str = None,
) -> dict:
    providers = providers or []

    for _ in range(count):
        stake = random.uniform(min_stake, max_stake)
        validator_address = accounts_manager.create_new_account().address
        details = random_validator_config(config.get_ollama_url, providers=providers)
        new_validator = validators_registry.create_validator(
            validator_address,
            stake,
            fixed_provider or details["provider"],
            fixed_model or details["model"],
            details["config"],
        )
        if not "id" in new_validator:
            raise SystemError("Failed to create Validator")
    response = validators_registry.get_all_validators()
    return response


def update_validator(
    validators_registry: ValidatorsRegistry,
    accounts_manager: AccountsManager,
    validator_address: str,
    stake: int,
    provider: str,
    model: str,
    config: json,
) -> dict:
    # Remove validation while adding migration to update the db address
    # if not accounts_manager.is_valid_address(validator_address):
    #     raise InvalidAddressError(validator_address)
    return validators_registry.update_validator(
        validator_address, stake, provider, model, config
    )


def delete_validator(
    validators_registry: ValidatorsRegistry,
    accounts_manager: AccountsManager,
    validator_address: str,
) -> dict:
    # Remove validation while adding migration to update the db address
    # if not accounts_manager.is_valid_address(validator_address):
    #     raise InvalidAddressError(validator_address)

    validators_registry.delete_validator(validator_address)
    return validator_address


def delete_all_validators(
    validators_registry: ValidatorsRegistry,
) -> dict:
    validators_registry.delete_all_validators()
    return validators_registry.get_all_validators()


def get_all_validators(validators_registry: ValidatorsRegistry) -> dict:
    return validators_registry.get_all_validators()


def get_validator(
    validators_registry: ValidatorsRegistry, validator_address: str
) -> dict:
    return validators_registry.get_validator(validator_address)


def count_validators(validators_registry: ValidatorsRegistry) -> dict:
    return validators_registry.count_validators()


####### TRANSACTIONS ENDPOINTS #######
def get_transaction_by_id(
    transactions_processor: TransactionsProcessor, transaction_id: str
) -> dict:
    return transactions_processor.get_transaction_by_id(transaction_id)


def call(
    accounts_manager: AccountsManager,
    msg_handler: MessageHandler,
    to_address: str,
    from_address: str = "",
    input: str = "",
    # Future parameters:
    # gas: int = 0,
    # gas_price: int = 0,
    # value: int = 0,
) -> dict:
    if not accounts_manager.is_valid_address(from_address):
        raise InvalidAddressError(from_address)

    if not accounts_manager.is_valid_address(to_address):
        raise InvalidAddressError(to_address)

    decoded_data = decode_method_call_data(input)

    contract_account = accounts_manager.get_account_or_fail(to_address)
    node = Node(
        contract_snapshot=None,
        address="",
        validator_mode=ExecutionMode.LEADER,
        stake=0,
        provider="",
        model="",
        config=None,
        leader_receipt=None,
        msg_handler=msg_handler,
    )

    method_args = decoded_data.function_args
    if isinstance(method_args, str):
        try:
            method_args = json.loads(method_args)
        except json.JSONDecodeError:
            method_args = [method_args]

    return node.get_contract_data(
        code=contract_account["data"]["code"],
        state=contract_account["data"]["state"],
        method_name=decoded_data.function_name,
        method_args=method_args,
    )


def send_raw_transaction(
    transactions_processor: TransactionsProcessor,
    accounts_manager: AccountsManager,
    signed_transaction: str,
) -> dict:
    # Decode transaction
    decoded_transaction = decode_signed_transaction(signed_transaction)
    print("decoded_transaction", decoded_transaction)

    # Validate transaction
    if decoded_transaction is None:
        raise InvalidTransactionError("Invalid transaction data")

    from_address = decoded_transaction.from_address
    value = decoded_transaction.value

    if not accounts_manager.is_valid_address(from_address):
        raise InvalidAddressError(
            from_address, f"Invalid address from_address: {from_address}"
        )

    transaction_signature_valid = transaction_has_valid_signature(
        signed_transaction, decoded_transaction
    )
    if not transaction_signature_valid:
        raise InvalidTransactionError("Transaction signature verification failed")

    to_address = decoded_transaction.to_address

    transaction_data = {}
    result = {}
    transaction_type = None
    if not decoded_transaction.data:
        # Sending value transaction
        transaction_type = 0
    elif not to_address or to_address == "0x":
        # Contract deployment
        if value > 0:
            raise InvalidTransactionError("Deploy Transaction can't send value")

        decoded_data = decode_deployment_data(decoded_transaction.data)
        new_contract_address = accounts_manager.create_new_account().address

        transaction_data = {
            "contract_address": new_contract_address,
            "contract_code": decoded_data.contract_code,
            "constructor_args": decoded_data.constructor_args,
        }
        result["contract_address"] = new_contract_address
        to_address = None
        transaction_type = 1
    else:
        # Contract Call
        if not accounts_manager.is_valid_address(to_address):
            raise InvalidAddressError(
                to_address, f"Invalid address to_address: {to_address}"
            )
        decoded_data = decode_method_call_data(decoded_transaction.data)
        transaction_data = {
            "function_name": decoded_data.function_name,
            "function_args": decoded_data.function_args,
        }
        transaction_type = 2

    # Insert transaction into the database
    transaction_id = transactions_processor.insert_transaction(
        from_address, to_address, transaction_data, value, transaction_type
    )
    result["transaction_id"] = transaction_id

    return result


def register_all_rpc_endpoints(
    jsonrpc: JSONRPC,
    msg_handler: MessageHandler,
    genlayer_db_client: DBClient,
    accounts_manager: AccountsManager,
    transactions_processor: TransactionsProcessor,
    validators_registry: ValidatorsRegistry,
    config: GlobalConfiguration,
):
    register_rpc_endpoint = partial(generate_rpc_endpoint, jsonrpc, msg_handler, config)
    register_rpc_endpoint_for_partial = partial(
        generate_rpc_endpoint_for_partial, register_rpc_endpoint
    )

    register_rpc_endpoint(ping)
    register_rpc_endpoint_for_partial(
        clear_db_tables, genlayer_db_client, ["current_state", "transactions"]
    )

<<<<<<< HEAD
    register_rpc_endpoint_for_partial(fund_account, accounts_manager)
=======
    register_rpc_endpoint_for_partial(get_balance, accounts_manager)
    register_rpc_endpoint_for_partial(
        fund_account, accounts_manager, transactions_processor
    )
>>>>>>> c4c2d77c

    register_rpc_endpoint_for_partial(
        get_contract_schema, accounts_manager, msg_handler
    )
    register_rpc_endpoint_for_partial(get_contract_schema_for_code, msg_handler)

    register_rpc_endpoint_for_partial(get_providers_and_models, config)
    register_rpc_endpoint_for_partial(
        create_validator, validators_registry, accounts_manager
    )
    register_rpc_endpoint_for_partial(
        create_random_validator, validators_registry, accounts_manager, config
    )
    register_rpc_endpoint_for_partial(
        create_random_validators, validators_registry, accounts_manager, config
    )
    register_rpc_endpoint_for_partial(
        update_validator, validators_registry, accounts_manager
    )
    register_rpc_endpoint_for_partial(
        delete_validator, validators_registry, accounts_manager
    )
    register_rpc_endpoint_for_partial(delete_all_validators, validators_registry)
    register_rpc_endpoint_for_partial(get_all_validators, validators_registry)
    register_rpc_endpoint_for_partial(get_validator, validators_registry)

    register_rpc_endpoint_for_partial(get_transaction_by_id, transactions_processor)
    register_rpc_endpoint_for_partial(call, accounts_manager, msg_handler)
    register_rpc_endpoint_for_partial(
        send_raw_transaction, transactions_processor, accounts_manager
    )<|MERGE_RESOLUTION|>--- conflicted
+++ resolved
@@ -52,13 +52,7 @@
 
 
 ####### ACCOUNTS ENDPOINTS #######
-<<<<<<< HEAD
-def fund_account(
-    accounts_manager: AccountsManager, account_address: str, amount: int
-) -> dict:
-=======
 def get_balance(accounts_manager: AccountsManager, account_address: str) -> dict:
->>>>>>> c4c2d77c
     if not accounts_manager.is_valid_address(account_address):
         raise InvalidAddressError(
             account_address, f"Invalid address from_address: {account_address}"
@@ -67,8 +61,6 @@
     return {"account_balance": account_balance}
 
 
-<<<<<<< HEAD
-=======
 def fund_account(
     accounts_manager: AccountsManager,
     transactions_processor: TransactionsProcessor,
@@ -84,7 +76,6 @@
     return {"transaction_id": transaction_id}
 
 
->>>>>>> c4c2d77c
 ####### CONTRACT CODE SCHEMA ENDPOINTS #######
 def get_contract_schema(
     accounts_manager: AccountsManager,
@@ -401,14 +392,10 @@
         clear_db_tables, genlayer_db_client, ["current_state", "transactions"]
     )
 
-<<<<<<< HEAD
-    register_rpc_endpoint_for_partial(fund_account, accounts_manager)
-=======
     register_rpc_endpoint_for_partial(get_balance, accounts_manager)
     register_rpc_endpoint_for_partial(
         fund_account, accounts_manager, transactions_processor
     )
->>>>>>> c4c2d77c
 
     register_rpc_endpoint_for_partial(
         get_contract_schema, accounts_manager, msg_handler
