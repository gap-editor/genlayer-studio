# rpc/endpoints.py
import random
import json
from functools import partial
from typing import Any
from flask_jsonrpc import JSONRPC
from flask_jsonrpc.exceptions import JSONRPCError
from sqlalchemy import Table
from sqlalchemy.orm import Session

import backend.node.genvm.origin.calldata as genvm_calldata

from backend.database_handler.contract_snapshot import ContractSnapshot
from backend.database_handler.llm_providers import LLMProviderRegistry
from backend.database_handler.models import Base
from backend.domain.types import LLMProvider, Validator, TransactionType
from backend.node.create_nodes.providers import (
    get_default_provider_for,
    validate_provider,
)
from backend.llms import get_llm_plugin
from backend.protocol_rpc.message_handler.base import (
    MessageHandler,
    get_client_session_id,
)
from backend.database_handler.accounts_manager import AccountsManager
from backend.database_handler.validators_registry import ValidatorsRegistry

from backend.node.create_nodes.create_nodes import (
    random_validator_config,
)

from backend.protocol_rpc.endpoint_generator import generate_rpc_endpoint
from backend.protocol_rpc.transactions_parser import (
    decode_signed_transaction,
    transaction_has_valid_signature,
    decode_method_call_data,
    decode_deployment_data,
)
from backend.errors.errors import InvalidAddressError, InvalidTransactionError

from backend.database_handler.transactions_processor import (
    TransactionAddressFilter,
    TransactionsProcessor,
)
from backend.node.base import Node
from backend.node.types import ExecutionMode, ExecutionResultStatus
<<<<<<< HEAD
=======
from backend.consensus.base import ConsensusAlgorithm
>>>>>>> 3f0aecb7

from flask import request
from flask_jsonrpc.exceptions import JSONRPCError
import base64


####### HELPER ENDPOINTS #######
def ping() -> str:
    return "OK"


####### SIMULATOR ENDPOINTS #######
def clear_db_tables(session: Session, tables: list) -> None:
    for table_name in tables:
        table = Table(
            table_name, Base.metadata, autoload=True, autoload_with=session.bind
        )
        session.execute(table.delete())


def fund_account(
    accounts_manager: AccountsManager,
    transactions_processor: TransactionsProcessor,
    account_address: str,
    amount: int,
) -> str:
    if not accounts_manager.is_valid_address(account_address):
        raise InvalidAddressError(account_address)

    nonce = transactions_processor.get_transaction_count(None)
    transaction_hash = transactions_processor.insert_transaction(
        None, account_address, None, amount, 0, nonce, False
    )
    return transaction_hash


def reset_defaults_llm_providers(llm_provider_registry: LLMProviderRegistry) -> None:
    llm_provider_registry.reset_defaults()


async def get_providers_and_models(
    llm_provider_registry: LLMProviderRegistry,
) -> list[dict]:
    return await llm_provider_registry.get_all_dict()


def add_provider(llm_provider_registry: LLMProviderRegistry, params: dict) -> int:
    provider = LLMProvider(
        provider=params["provider"],
        model=params["model"],
        config=params["config"],
        plugin=params["plugin"],
        plugin_config=params["plugin_config"],
    )

    validate_provider(provider)

    return llm_provider_registry.add(provider)


def update_provider(
    llm_provider_registry: LLMProviderRegistry, id: int, params: dict
) -> None:
    provider = LLMProvider(
        provider=params["provider"],
        model=params["model"],
        config=params["config"],
        plugin=params["plugin"],
        plugin_config=params["plugin_config"],
    )
    validate_provider(provider)

    llm_provider_registry.update(id, provider)


def delete_provider(llm_provider_registry: LLMProviderRegistry, id: int) -> None:
    llm_provider_registry.delete(id)


def create_validator(
    validators_registry: ValidatorsRegistry,
    accounts_manager: AccountsManager,
    stake: int,
    provider: str,
    model: str,
    config: dict | None = None,
    plugin: str | None = None,
    plugin_config: dict | None = None,
) -> dict:
    # fallback for default provider
    llm_provider = None

    if config is None or plugin is None or plugin_config is None:
        llm_provider = get_default_provider_for(provider, model)
    else:
        llm_provider = LLMProvider(
            provider=provider,
            model=model,
            config=config,
            plugin=plugin,
            plugin_config=plugin_config,
        )
        validate_provider(llm_provider)

    new_address = accounts_manager.create_new_account().address
    return validators_registry.create_validator(
        Validator(
            address=new_address,
            stake=stake,
            llmprovider=llm_provider,
        )
    )


async def create_random_validator(
    validators_registry: ValidatorsRegistry,
    accounts_manager: AccountsManager,
    llm_provider_registry: LLMProviderRegistry,
    stake: int,
) -> dict:
    return (
        await create_random_validators(
            validators_registry,
            accounts_manager,
            llm_provider_registry,
            1,
            stake,
            stake,
        )
    )[0]


async def create_random_validators(
    validators_registry: ValidatorsRegistry,
    accounts_manager: AccountsManager,
    llm_provider_registry: LLMProviderRegistry,
    count: int,
    min_stake: int,
    max_stake: int,
    limit_providers: list[str] = None,
    limit_models: list[str] = None,
) -> list[dict]:
    limit_providers = limit_providers or []
    limit_models = limit_models or []

    details = await random_validator_config(
        llm_provider_registry.get_all,
        get_llm_plugin,
        limit_providers=set(limit_providers),
        limit_models=set(limit_models),
        amount=count,
    )

    response = []
    for detail in details:
        stake = random.randint(min_stake, max_stake)
        validator_address = accounts_manager.create_new_account().address

        validator = validators_registry.create_validator(
            Validator(address=validator_address, stake=stake, llmprovider=detail)
        )
        response.append(validator)

    return response


def update_validator(
    validators_registry: ValidatorsRegistry,
    accounts_manager: AccountsManager,
    validator_address: str,
    stake: int,
    provider: str,
    model: str,
    config: dict | None = None,
    plugin: str | None = None,
    plugin_config: dict | None = None,
) -> dict:
    # Remove validation while adding migration to update the db address
    # if not accounts_manager.is_valid_address(validator_address):
    #     raise InvalidAddressError(validator_address)

    # fallback for default provider
    # TODO: only accept all or none of the config fields
    llm_provider = None
    if not (plugin and plugin_config):
        llm_provider = get_default_provider_for(provider, model)
        if config:
            llm_provider.config = config
    else:
        llm_provider = LLMProvider(
            provider=provider,
            model=model,
            config=config,
            plugin=plugin,
            plugin_config=plugin_config,
        )
        validate_provider(llm_provider)

    validator = Validator(
        address=validator_address,
        stake=stake,
        llmprovider=llm_provider,
    )
    return validators_registry.update_validator(validator)


def delete_validator(
    validators_registry: ValidatorsRegistry,
    accounts_manager: AccountsManager,
    validator_address: str,
) -> str:
    # Remove validation while adding migration to update the db address
    # if not accounts_manager.is_valid_address(validator_address):
    #     raise InvalidAddressError(validator_address)

    validators_registry.delete_validator(validator_address)
    return validator_address


def delete_all_validators(
    validators_registry: ValidatorsRegistry,
) -> list:
    validators_registry.delete_all_validators()
    return validators_registry.get_all_validators()


def get_all_validators(validators_registry: ValidatorsRegistry) -> list:
    return validators_registry.get_all_validators()


def get_validator(
    validators_registry: ValidatorsRegistry, validator_address: str
) -> dict:
    return validators_registry.get_validator(validator_address)


def count_validators(validators_registry: ValidatorsRegistry) -> int:
    return validators_registry.count_validators()


####### GEN ENDPOINTS #######
async def get_contract_schema(
    accounts_manager: AccountsManager,
    msg_handler: MessageHandler,
    contract_address: str,
) -> dict:
    if not accounts_manager.is_valid_address(contract_address):
        raise InvalidAddressError(
            contract_address,
            "Incorrect address format. Please provide a valid address.",
        )
    contract_account = accounts_manager.get_account_or_fail(contract_address)

    if not contract_account["data"] or not contract_account["data"]["code"]:
        raise InvalidAddressError(
            contract_address,
            "Contract not deployed.",
        )

    node = Node(  # Mock node just to get the data from the GenVM
        contract_snapshot=None,
        validator_mode=ExecutionMode.LEADER,
        validator=Validator(
            address="",
            stake=0,
            llmprovider=LLMProvider(
                provider="",
                model="",
                config={},
                plugin="",
                plugin_config={},
            ),
        ),
        leader_receipt=None,
        msg_handler=msg_handler.with_client_session(get_client_session_id()),
        contract_snapshot_factory=None,
    )
    schema = await node.get_contract_schema(contract_account["data"]["code"])
    return json.loads(schema)


async def get_contract_schema_for_code(
    msg_handler: MessageHandler, contract_code: str
) -> dict:
    node = Node(  # Mock node just to get the data from the GenVM
        contract_snapshot=None,
        validator_mode=ExecutionMode.LEADER,
        validator=Validator(
            address="",
            stake=0,
            llmprovider=LLMProvider(
                provider="",
                model="",
                config={},
                plugin="",
                plugin_config={},
            ),
        ),
        leader_receipt=None,
        msg_handler=msg_handler.with_client_session(get_client_session_id()),
        contract_snapshot_factory=None,
    )
<<<<<<< HEAD
    return json.loads(await node.get_contract_schema(contract_code))
=======
    schema = await node.get_contract_schema(contract_code)
    return json.loads(schema)
>>>>>>> 3f0aecb7


####### ETH ENDPOINTS #######
def get_balance(
    accounts_manager: AccountsManager, account_address: str, block_tag: str = "latest"
) -> int:
    if not accounts_manager.is_valid_address(account_address):
        raise InvalidAddressError(
            account_address, f"Invalid address from_address: {account_address}"
        )
    account_balance = accounts_manager.get_account_balance(account_address)
    return account_balance


def get_transaction_count(
    transactions_processor: TransactionsProcessor, address: str
) -> int:
    return transactions_processor.get_transaction_count(address)


def get_transaction_by_hash(
    transactions_processor: TransactionsProcessor, transaction_hash: str
) -> dict | None:
    return transactions_processor.get_transaction_by_hash(transaction_hash)


async def call(
    session: Session,
    accounts_manager: AccountsManager,
    msg_handler: MessageHandler,
    params: dict,
    block_tag: str = "latest",
) -> str:
    to_address = params["to"]
    from_address = params["from"] if "from" in params else None
    data = params["data"]

    if from_address and not accounts_manager.is_valid_address(from_address):
        raise InvalidAddressError(from_address)

    if not accounts_manager.is_valid_address(to_address):
        raise InvalidAddressError(to_address)

    decoded_data = decode_method_call_data(data)

    node = Node(  # Mock node just to get the data from the GenVM
        contract_snapshot=ContractSnapshot(to_address, session),
        contract_snapshot_factory=partial(ContractSnapshot, session=session),
        validator_mode=ExecutionMode.LEADER,
        validator=Validator(
            address="",
            stake=0,
            llmprovider=LLMProvider(
                provider="",
                model="",
                config={},
                plugin="",
                plugin_config={},
            ),
        ),
        leader_receipt=None,
        msg_handler=msg_handler.with_client_session(get_client_session_id()),
    )

    receipt = await node.get_contract_data(
        from_address="0x" + "00" * 20,
        calldata=decoded_data.calldata,
    )
<<<<<<< HEAD
    # FIXME #621
    # this place is defective because
    # - write methods can return as well and it is not supported at all in the UI
    # - no calldata decoding should happen here, the frontend (caller) should be responsible for that
=======
>>>>>>> 3f0aecb7
    if receipt.execution_result != ExecutionResultStatus.SUCCESS:
        raise JSONRPCError(
            message="running contract failed", data={"receipt": receipt.to_dict()}
        )
<<<<<<< HEAD
    return base64.b64encode(receipt.returned).decode("ascii")
=======
    return base64.b64encode(receipt.result[1:]).decode("ascii")
>>>>>>> 3f0aecb7


def send_raw_transaction(
    transactions_processor: TransactionsProcessor,
    accounts_manager: AccountsManager,
    signed_transaction: str,
) -> str:
    # Decode transaction
    decoded_transaction = decode_signed_transaction(signed_transaction)
    print("decoded_transaction", decoded_transaction)

    # Validate transaction
    if decoded_transaction is None:
        raise InvalidTransactionError("Invalid transaction data")

    from_address = decoded_transaction.from_address
    value = decoded_transaction.value

    if not accounts_manager.is_valid_address(from_address):
        raise InvalidAddressError(
            from_address, f"Invalid address from_address: {from_address}"
        )

    transaction_signature_valid = transaction_has_valid_signature(
        signed_transaction, decoded_transaction
    )
    if not transaction_signature_valid:
        raise InvalidTransactionError("Transaction signature verification failed")

    to_address = decoded_transaction.to_address
    nonce = decoded_transaction.nonce

    transaction_data = {}
    result = {}
    transaction_type: TransactionType
    leader_only = False
    if not decoded_transaction.data:
        # Sending value transaction
        transaction_type = TransactionType.SEND
    elif not to_address or to_address == "0x":
        # Contract deployment
        if value > 0:
            raise InvalidTransactionError("Deploy Transaction can't send value")

        decoded_data = decode_deployment_data(decoded_transaction.data)
        new_contract_address = accounts_manager.create_new_account().address

        transaction_data = {
            "contract_address": new_contract_address,
            "contract_code": decoded_data.contract_code,
            "calldata": decoded_data.calldata,
        }
        result["contract_address"] = new_contract_address
        to_address = new_contract_address
        transaction_type = TransactionType.DEPLOY_CONTRACT
        leader_only = decoded_data.leader_only
    else:
        # Contract Call
        if not accounts_manager.is_valid_address(to_address):
            raise InvalidAddressError(
                to_address, f"Invalid address to_address: {to_address}"
            )
        decoded_data = decode_method_call_data(decoded_transaction.data)
        transaction_data = {"calldata": decoded_data.calldata}
        transaction_type = TransactionType.RUN_CONTRACT
        leader_only = decoded_data.leader_only

    # Insert transaction into the database
    transaction_hash = transactions_processor.insert_transaction(
        from_address,
        to_address,
        transaction_data,
        value,
        transaction_type.value,
        nonce,
        leader_only,
    )

    return transaction_hash


def get_transactions_for_address(
    transactions_processor: TransactionsProcessor,
    accounts_manager: AccountsManager,
    address: str,
    filter: str = TransactionAddressFilter.ALL.value,
) -> list[dict]:
    if not accounts_manager.is_valid_address(address):
        raise InvalidAddressError(address)

    return transactions_processor.get_transactions_for_address(
        address, TransactionAddressFilter(filter)
    )


def set_transaction_appeal(
    transactions_processor: TransactionsProcessor, transaction_hash: str
) -> None:
    transactions_processor.set_transaction_appeal(transaction_hash, True)


<<<<<<< HEAD
=======
def set_finality_window_time(consensus: ConsensusAlgorithm, time: int) -> None:
    consensus.set_finality_window_time(time)


>>>>>>> 3f0aecb7
def register_all_rpc_endpoints(
    jsonrpc: JSONRPC,
    msg_handler: MessageHandler,
    request_session: Session,
    accounts_manager: AccountsManager,
    transactions_processor: TransactionsProcessor,
    validators_registry: ValidatorsRegistry,
    llm_provider_registry: LLMProviderRegistry,
    consensus: ConsensusAlgorithm,
):
    register_rpc_endpoint = partial(generate_rpc_endpoint, jsonrpc, msg_handler)

    register_rpc_endpoint(ping)
    register_rpc_endpoint(
        partial(clear_db_tables, request_session),
        method_name="sim_clearDbTables",
    )
    register_rpc_endpoint(
        partial(fund_account, accounts_manager, transactions_processor),
        method_name="sim_fundAccount",
    )
    register_rpc_endpoint(
        partial(get_providers_and_models, llm_provider_registry),
        method_name="sim_getProvidersAndModels",
    )
    register_rpc_endpoint(
        partial(reset_defaults_llm_providers, llm_provider_registry),
        method_name="sim_resetDefaultsLlmProviders",
    )
    register_rpc_endpoint(
        partial(add_provider, llm_provider_registry),
        method_name="sim_addProvider",
    )
    register_rpc_endpoint(
        partial(update_provider, llm_provider_registry),
        method_name="sim_updateProvider",
    )
    register_rpc_endpoint(
        partial(delete_provider, llm_provider_registry),
        method_name="sim_deleteProvider",
    )
    register_rpc_endpoint(
        partial(create_validator, validators_registry, accounts_manager),
        method_name="sim_createValidator",
    )
    register_rpc_endpoint(
        partial(
            create_random_validator,
            validators_registry,
            accounts_manager,
            llm_provider_registry,
        ),
        method_name="sim_createRandomValidator",
    )
    register_rpc_endpoint(
        partial(
            create_random_validators,
            validators_registry,
            accounts_manager,
            llm_provider_registry,
        ),
        method_name="sim_createRandomValidators",
    )
    register_rpc_endpoint(
        partial(update_validator, validators_registry, accounts_manager),
        method_name="sim_updateValidator",
    )
    register_rpc_endpoint(
        partial(delete_validator, validators_registry, accounts_manager),
        method_name="sim_deleteValidator",
    )
    register_rpc_endpoint(
        partial(delete_all_validators, validators_registry),
        method_name="sim_deleteAllValidators",
    )
    register_rpc_endpoint(
        partial(get_all_validators, validators_registry),
        method_name="sim_getAllValidators",
    )
    register_rpc_endpoint(
        partial(get_validator, validators_registry),
        method_name="sim_getValidator",
    )
    register_rpc_endpoint(
        partial(count_validators, validators_registry),
        method_name="sim_countValidators",
    )
    register_rpc_endpoint(
        partial(get_contract_schema, accounts_manager, msg_handler),
        method_name="gen_getContractSchema",
    )
    register_rpc_endpoint(
        partial(get_contract_schema_for_code, msg_handler),
        method_name="gen_getContractSchemaForCode",
    )
    register_rpc_endpoint(
        partial(get_balance, accounts_manager),
        method_name="eth_getBalance",
    )
    register_rpc_endpoint(
        partial(get_transaction_by_hash, transactions_processor),
        method_name="eth_getTransactionByHash",
    )
    register_rpc_endpoint(
        partial(call, request_session, accounts_manager, msg_handler),
        method_name="eth_call",
    )
    register_rpc_endpoint(
        partial(send_raw_transaction, transactions_processor, accounts_manager),
        method_name="eth_sendRawTransaction",
    )
    register_rpc_endpoint(
        partial(get_transaction_count, transactions_processor),
        method_name="eth_getTransactionCount",
    )
    register_rpc_endpoint(
        partial(get_transactions_for_address, transactions_processor, accounts_manager),
        method_name="sim_getTransactionsForAddress",
    )
    register_rpc_endpoint(
        partial(set_transaction_appeal, transactions_processor),
        method_name="sim_appealTransaction",
<<<<<<< HEAD
=======
    )
    register_rpc_endpoint(
        partial(set_finality_window_time, consensus),
        method_name="sim_setFinalityWindowTime",
>>>>>>> 3f0aecb7
    )<|MERGE_RESOLUTION|>--- conflicted
+++ resolved
@@ -45,10 +45,7 @@
 )
 from backend.node.base import Node
 from backend.node.types import ExecutionMode, ExecutionResultStatus
-<<<<<<< HEAD
-=======
 from backend.consensus.base import ConsensusAlgorithm
->>>>>>> 3f0aecb7
 
 from flask import request
 from flask_jsonrpc.exceptions import JSONRPCError
@@ -351,12 +348,8 @@
         msg_handler=msg_handler.with_client_session(get_client_session_id()),
         contract_snapshot_factory=None,
     )
-<<<<<<< HEAD
-    return json.loads(await node.get_contract_schema(contract_code))
-=======
     schema = await node.get_contract_schema(contract_code)
     return json.loads(schema)
->>>>>>> 3f0aecb7
 
 
 ####### ETH ENDPOINTS #######
@@ -425,22 +418,11 @@
         from_address="0x" + "00" * 20,
         calldata=decoded_data.calldata,
     )
-<<<<<<< HEAD
-    # FIXME #621
-    # this place is defective because
-    # - write methods can return as well and it is not supported at all in the UI
-    # - no calldata decoding should happen here, the frontend (caller) should be responsible for that
-=======
->>>>>>> 3f0aecb7
     if receipt.execution_result != ExecutionResultStatus.SUCCESS:
         raise JSONRPCError(
             message="running contract failed", data={"receipt": receipt.to_dict()}
         )
-<<<<<<< HEAD
-    return base64.b64encode(receipt.returned).decode("ascii")
-=======
     return base64.b64encode(receipt.result[1:]).decode("ascii")
->>>>>>> 3f0aecb7
 
 
 def send_raw_transaction(
@@ -542,13 +524,10 @@
     transactions_processor.set_transaction_appeal(transaction_hash, True)
 
 
-<<<<<<< HEAD
-=======
 def set_finality_window_time(consensus: ConsensusAlgorithm, time: int) -> None:
     consensus.set_finality_window_time(time)
 
 
->>>>>>> 3f0aecb7
 def register_all_rpc_endpoints(
     jsonrpc: JSONRPC,
     msg_handler: MessageHandler,
@@ -671,11 +650,8 @@
     register_rpc_endpoint(
         partial(set_transaction_appeal, transactions_processor),
         method_name="sim_appealTransaction",
-<<<<<<< HEAD
-=======
     )
     register_rpc_endpoint(
         partial(set_finality_window_time, consensus),
         method_name="sim_setFinalityWindowTime",
->>>>>>> 3f0aecb7
     )