# Types from our domain
# Trying to follow [hexagonal architecture](https://en.wikipedia.org/wiki/Hexagonal_architecture_(software)) or layered architecture.
# These types should not depend on any other layer.

from dataclasses import dataclass
import decimal
from enum import Enum, IntEnum

from backend.database_handler.models import TransactionStatus
from backend.database_handler.types import ConsensusData


@dataclass()
class LLMProvider:
    provider: str
    model: str
    config: dict
    plugin: str
    plugin_config: dict
    id: int | None = None

    def __hash__(self):
        return hash(
            (
                self.id,
                self.provider,
                self.model,
                frozenset(self.config.items()),
                frozenset(self.plugin_config.items()),
            )
        )


@dataclass()
class Validator:
    address: str
    stake: int
    llmprovider: LLMProvider
    id: int | None = None

    def to_dict(self):
        result = {
            "address": self.address,
            "stake": self.stake,
            "provider": self.llmprovider.provider,
            "model": self.llmprovider.model,
            "config": self.llmprovider.config,
            "plugin": self.llmprovider.plugin,
            "plugin_config": self.llmprovider.plugin_config,
        }

        if self.id:
            result["id"] = self.id

        return result


class TransactionType(IntEnum):
    SEND = 0
    DEPLOY_CONTRACT = 1
    RUN_CONTRACT = 2


@dataclass
class Transaction:
    hash: str
    status: TransactionStatus
    type: TransactionType
    from_address: str | None
    to_address: str | None
    input_data: dict | None = None
    data: dict | None = None
    consensus_data: ConsensusData | None = None
    nonce: int | None = None
    value: int | None = None
    gaslimit: int | None = None
    r: int | None = None
    s: int | None = None
    v: int | None = None
    leader_only: bool = (
        False  # Flag to indicate if this transaction should be processed only by the leader. Used for fast and cheap execution of transactions.
    )
<<<<<<< HEAD
    appealed: bool = False
    timestamp_accepted: int | None = None
    appeal_failed: int = 0
=======
    created_at: str | None = None
    ghost_contract_address: str | None = None
    appealed: bool = False
    timestamp_accepted: int | None = None
>>>>>>> 3f0aecb7

    def to_dict(self):
        return {
            "hash": self.hash,
            "status": self.status.value,
            "type": self.type.value,
            "from_address": self.from_address,
            "to_address": self.to_address,
            "input_data": self.input_data,
            "data": self.data,
            "consensus_data": self.consensus_data,
            "nonce": self.nonce,
            "value": self.value,
            "gaslimit": self.gaslimit,
            "r": self.r,
            "s": self.s,
            "v": self.v,
            "leader_only": self.leader_only,
<<<<<<< HEAD
            "appealed": self.appealed,
            "timestamp_accepted": self.timestamp_accepted,
            "appeal_failed": self.appeal_failed,
=======
            "created_at": self.created_at,
            "ghost_contract_address": self.ghost_contract_address,
            "appealed": self.appealed,
            "timestamp_accepted": self.timestamp_accepted,
>>>>>>> 3f0aecb7
        }

    @classmethod
    def from_dict(cls, input: dict) -> "Transaction":
        return cls(
            hash=input["hash"],
            status=TransactionStatus(input["status"]),
            type=TransactionType(input["type"]),
            from_address=input.get("from_address"),
            to_address=input.get("to_address"),
            input_data=input.get("input_data"),
            data=input.get("data"),
            consensus_data=ConsensusData.from_dict(input.get("consensus_data")),
            nonce=input.get("nonce"),
            value=input.get("value"),
            gaslimit=input.get("gaslimit"),
            r=input.get("r"),
            s=input.get("s"),
            v=input.get("v"),
            leader_only=input.get("leader_only", False),
<<<<<<< HEAD
            appealed=input.get("appealed"),
            timestamp_accepted=input.get("timestamp_accepted"),
            appeal_failed=input.get("appeal_failed", 0),
=======
            created_at=input.get("created_at"),
            ghost_contract_address=input.get("ghost_contract_address"),
            appealed=input.get("appealed"),
            timestamp_accepted=input.get("timestamp_accepted"),
>>>>>>> 3f0aecb7
        )<|MERGE_RESOLUTION|>--- conflicted
+++ resolved
@@ -80,16 +80,11 @@
     leader_only: bool = (
         False  # Flag to indicate if this transaction should be processed only by the leader. Used for fast and cheap execution of transactions.
     )
-<<<<<<< HEAD
-    appealed: bool = False
-    timestamp_accepted: int | None = None
-    appeal_failed: int = 0
-=======
     created_at: str | None = None
     ghost_contract_address: str | None = None
     appealed: bool = False
     timestamp_accepted: int | None = None
->>>>>>> 3f0aecb7
+    appeal_failed: int = 0
 
     def to_dict(self):
         return {
@@ -108,16 +103,11 @@
             "s": self.s,
             "v": self.v,
             "leader_only": self.leader_only,
-<<<<<<< HEAD
-            "appealed": self.appealed,
-            "timestamp_accepted": self.timestamp_accepted,
-            "appeal_failed": self.appeal_failed,
-=======
             "created_at": self.created_at,
             "ghost_contract_address": self.ghost_contract_address,
             "appealed": self.appealed,
             "timestamp_accepted": self.timestamp_accepted,
->>>>>>> 3f0aecb7
+            "appeal_failed": self.appeal_failed,
         }
 
     @classmethod
@@ -138,14 +128,9 @@
             s=input.get("s"),
             v=input.get("v"),
             leader_only=input.get("leader_only", False),
-<<<<<<< HEAD
-            appealed=input.get("appealed"),
-            timestamp_accepted=input.get("timestamp_accepted"),
-            appeal_failed=input.get("appeal_failed", 0),
-=======
             created_at=input.get("created_at"),
             ghost_contract_address=input.get("ghost_contract_address"),
             appealed=input.get("appealed"),
             timestamp_accepted=input.get("timestamp_accepted"),
->>>>>>> 3f0aecb7
+            appeal_failed=input.get("appeal_failed", 0),
         )