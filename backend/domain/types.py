# Types from our domain
# Trying to follow [hexagonal architecture](https://en.wikipedia.org/wiki/Hexagonal_architecture_(software)) or layered architecture.
# These types should not depend on any other layer.

from dataclasses import dataclass, field
import decimal
from enum import Enum, IntEnum

from backend.database_handler.models import TransactionStatus
from backend.database_handler.types import ConsensusData
from backend.database_handler.contract_snapshot import ContractSnapshot
<<<<<<< HEAD
=======

MAX_ROTATIONS = 3
>>>>>>> dadacb0e


@dataclass()
class LLMProvider:
    provider: str
    model: str
    config: dict
    plugin: str
    plugin_config: dict
    id: int | None = None

    def __hash__(self):
        return hash(
            (
                self.id,
                self.provider,
                self.model,
                frozenset(self.config.items()),
                frozenset(self.plugin_config.items()),
            )
        )


@dataclass()
class Validator:
    address: str
    stake: int
    llmprovider: LLMProvider
    id: int | None = None

    def to_dict(self):
        result = {
            "address": self.address,
            "stake": self.stake,
            "provider": self.llmprovider.provider,
            "model": self.llmprovider.model,
            "config": self.llmprovider.config,
            "plugin": self.llmprovider.plugin,
            "plugin_config": self.llmprovider.plugin_config,
        }

        if self.id:
            result["id"] = self.id

        return result


class TransactionType(IntEnum):
    SEND = 0
    DEPLOY_CONTRACT = 1
    RUN_CONTRACT = 2


@dataclass
class Transaction:
    hash: str
    status: TransactionStatus
    type: TransactionType
    from_address: str | None
    to_address: str | None
    input_data: dict | None = None
    data: dict | None = None
    consensus_data: ConsensusData | None = None
    nonce: int | None = None
    value: int | None = None
    gaslimit: int | None = None
    r: int | None = None
    s: int | None = None
    v: int | None = None
    leader_only: bool = (
        False  # Flag to indicate if this transaction should be processed only by the leader. Used for fast and cheap execution of transactions.
    )
    created_at: str | None = None
    ghost_contract_address: str | None = None
    appealed: bool = False
    timestamp_awaiting_finalization: int | None = None
    appeal_failed: int = 0
    appeal_undetermined: bool = False
    consensus_history: dict = field(default_factory=dict)
    timestamp_appeal: int | None = None
    appeal_processing_time: int = 0
    contract_snapshot: ContractSnapshot | None = None
<<<<<<< HEAD
=======
    config_rotation_rounds: int | None = MAX_ROTATIONS
>>>>>>> dadacb0e

    def to_dict(self):
        return {
            "hash": self.hash,
            "status": self.status.value,
            "type": self.type.value,
            "from_address": self.from_address,
            "to_address": self.to_address,
            "input_data": self.input_data,
            "data": self.data,
            "consensus_data": (
                self.consensus_data.to_dict() if self.consensus_data else None
            ),
            "nonce": self.nonce,
            "value": self.value,
            "gaslimit": self.gaslimit,
            "r": self.r,
            "s": self.s,
            "v": self.v,
            "leader_only": self.leader_only,
            "created_at": self.created_at,
            "ghost_contract_address": self.ghost_contract_address,
            "appealed": self.appealed,
            "timestamp_awaiting_finalization": self.timestamp_awaiting_finalization,
            "appeal_failed": self.appeal_failed,
            "appeal_undetermined": self.appeal_undetermined,
            "consensus_history": self.consensus_history,
            "timestamp_appeal": self.timestamp_appeal,
            "appeal_processing_time": self.appeal_processing_time,
            "contract_snapshot": (
                self.contract_snapshot.to_dict() if self.contract_snapshot else None
            ),
<<<<<<< HEAD
=======
            "config_rotation_rounds": self.config_rotation_rounds,
>>>>>>> dadacb0e
        }

    @classmethod
    def from_dict(cls, input: dict) -> "Transaction":
        return cls(
            hash=input["hash"],
            status=TransactionStatus(input["status"]),
            type=TransactionType(input["type"]),
            from_address=input.get("from_address"),
            to_address=input.get("to_address"),
            input_data=input.get("input_data"),
            data=input.get("data"),
            consensus_data=ConsensusData.from_dict(input.get("consensus_data")),
            nonce=input.get("nonce"),
            value=input.get("value"),
            gaslimit=input.get("gaslimit"),
            r=input.get("r"),
            s=input.get("s"),
            v=input.get("v"),
            leader_only=input.get("leader_only", False),
            created_at=input.get("created_at"),
            ghost_contract_address=input.get("ghost_contract_address"),
            appealed=input.get("appealed"),
            timestamp_awaiting_finalization=input.get(
                "timestamp_awaiting_finalization"
            ),
            appeal_failed=input.get("appeal_failed", 0),
            appeal_undetermined=input.get("appeal_undetermined", False),
            consensus_history=input.get("consensus_history"),
            timestamp_appeal=input.get("timestamp_appeal"),
            appeal_processing_time=input.get("appeal_processing_time", 0),
            contract_snapshot=ContractSnapshot.from_dict(
                input.get("contract_snapshot")
            ),
<<<<<<< HEAD
=======
            config_rotation_rounds=input.get("config_rotation_rounds"),
>>>>>>> dadacb0e
        )<|MERGE_RESOLUTION|>--- conflicted
+++ resolved
@@ -9,11 +9,8 @@
 from backend.database_handler.models import TransactionStatus
 from backend.database_handler.types import ConsensusData
 from backend.database_handler.contract_snapshot import ContractSnapshot
-<<<<<<< HEAD
-=======
 
 MAX_ROTATIONS = 3
->>>>>>> dadacb0e
 
 
 @dataclass()
@@ -96,10 +93,7 @@
     timestamp_appeal: int | None = None
     appeal_processing_time: int = 0
     contract_snapshot: ContractSnapshot | None = None
-<<<<<<< HEAD
-=======
     config_rotation_rounds: int | None = MAX_ROTATIONS
->>>>>>> dadacb0e
 
     def to_dict(self):
         return {
@@ -132,10 +126,7 @@
             "contract_snapshot": (
                 self.contract_snapshot.to_dict() if self.contract_snapshot else None
             ),
-<<<<<<< HEAD
-=======
             "config_rotation_rounds": self.config_rotation_rounds,
->>>>>>> dadacb0e
         }
 
     @classmethod
@@ -170,8 +161,5 @@
             contract_snapshot=ContractSnapshot.from_dict(
                 input.get("contract_snapshot")
             ),
-<<<<<<< HEAD
-=======
             config_rotation_rounds=input.get("config_rotation_rounds"),
->>>>>>> dadacb0e
         )