--- conflicted
+++ resolved
@@ -87,13 +87,10 @@
     timestamp_awaiting_finalization: int | None = None
     appeal_failed: int = 0
     appeal_undetermined: bool = False
-<<<<<<< HEAD
-    contract_snapshot: ContractSnapshot | None = None
-=======
     consensus_history: dict = field(default_factory=dict)
     timestamp_appeal: int | None = None
     appeal_processing_time: int = 0
->>>>>>> a49d54c6
+    contract_snapshot: ContractSnapshot | None = None
 
     def to_dict(self):
         return {
@@ -120,15 +117,12 @@
             "timestamp_awaiting_finalization": self.timestamp_awaiting_finalization,
             "appeal_failed": self.appeal_failed,
             "appeal_undetermined": self.appeal_undetermined,
-<<<<<<< HEAD
+            "consensus_history": self.consensus_history,
+            "timestamp_appeal": self.timestamp_appeal,
+            "appeal_processing_time": self.appeal_processing_time,
             "contract_snapshot": (
                 self.contract_snapshot.to_dict() if self.contract_snapshot else None
             ),
-=======
-            "consensus_history": self.consensus_history,
-            "timestamp_appeal": self.timestamp_appeal,
-            "appeal_processing_time": self.appeal_processing_time,
->>>>>>> a49d54c6
         }
 
     @classmethod
@@ -157,13 +151,10 @@
             ),
             appeal_failed=input.get("appeal_failed", 0),
             appeal_undetermined=input.get("appeal_undetermined", False),
-<<<<<<< HEAD
+            consensus_history=input.get("consensus_history"),
+            timestamp_appeal=input.get("timestamp_appeal"),
+            appeal_processing_time=input.get("appeal_processing_time", 0),
             contract_snapshot=ContractSnapshot.from_dict(
                 input.get("contract_snapshot")
             ),
-=======
-            consensus_history=input.get("consensus_history"),
-            timestamp_appeal=input.get("timestamp_appeal"),
-            appeal_processing_time=input.get("appeal_processing_time", 0),
->>>>>>> a49d54c6
         )