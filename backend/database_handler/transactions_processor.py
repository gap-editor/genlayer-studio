# consensus/services/transactions_db_service.py
from enum import Enum
import rlp

from .models import Transactions
from sqlalchemy.orm import Session
from sqlalchemy import or_, and_, desc

from .models import TransactionStatus
from eth_utils import to_bytes, keccak, is_address
import json
import base64
import time
from backend.domain.types import TransactionType
from web3 import Web3
from backend.database_handler.contract_snapshot import ContractSnapshot
import os


class TransactionAddressFilter(Enum):
    ALL = "all"
    TO = "to"
    FROM = "from"


class TransactionsProcessor:
    def __init__(
        self,
        session: Session,
    ):
        self.session = session

        # Connect to Hardhat Network
        port = os.environ.get("HARDHAT_PORT")
        url = os.environ.get("HARDHAT_URL")
        hardhat_url = f"{url}:{port}"
        self.web3 = Web3(Web3.HTTPProvider(hardhat_url))

    @staticmethod
    def _parse_transaction_data(transaction_data: Transactions) -> dict:
        return {
            "hash": transaction_data.hash,
            "from_address": transaction_data.from_address,
            "to_address": transaction_data.to_address,
            "data": transaction_data.data,
            "value": transaction_data.value,
            "type": transaction_data.type,
            "status": transaction_data.status.value,
            "consensus_data": transaction_data.consensus_data,
            "gaslimit": transaction_data.nonce,
            "nonce": transaction_data.nonce,
            "r": transaction_data.r,
            "s": transaction_data.s,
            "v": transaction_data.v,
            "created_at": transaction_data.created_at.isoformat(),
            "leader_only": transaction_data.leader_only,
            "triggered_by": transaction_data.triggered_by_hash,
            "triggered_transactions": [
                transaction.hash
                for transaction in transaction_data.triggered_transactions
            ],
            "ghost_contract_address": transaction_data.ghost_contract_address,
            "appealed": transaction_data.appealed,
            "timestamp_awaiting_finalization": transaction_data.timestamp_awaiting_finalization,
            "appeal_failed": transaction_data.appeal_failed,
            "appeal_undetermined": transaction_data.appeal_undetermined,
        }

    @staticmethod
    def _transaction_data_to_str(data: dict) -> str:
        """
        NOTE: json doesn't support bytes object, so they need to be encoded somehow
            Common approaches can be: array, hex string, base64 string
            Array takes a lot of space (extra comma for each element)
            Hex is double in size
            Base64 is 1.33 in size
            So base64 is chosen
        """

        def data_encode(d):
            if isinstance(d, bytes):
                return str(base64.b64encode(d), encoding="ascii")
            raise TypeError("Can't encode #{d}")

        return json.dumps(data, default=data_encode)

    @staticmethod
    def _generate_transaction_hash(
        from_address: str,
        to_address: str,
        data: dict,
        value: float,
        type: int,
        nonce: int,
    ) -> str:
        from_address_bytes = (
            to_bytes(hexstr=from_address) if is_address(from_address) else None
        )
        to_address_bytes = (
            to_bytes(hexstr=to_address) if is_address(to_address) else None
        )

        data_bytes = to_bytes(text=TransactionsProcessor._transaction_data_to_str(data))

        tx_elements = [
            from_address_bytes,
            to_address_bytes,
            to_bytes(hexstr=hex(int(value))),
            data_bytes,
            to_bytes(hexstr=hex(type)),
            to_bytes(hexstr=hex(nonce)),
            to_bytes(hexstr=hex(0)),  # gas price (placeholder)
            to_bytes(hexstr=hex(0)),  # gas limit (placeholder)
        ]

        # Filter out None values
        tx_elements = [elem for elem in tx_elements if elem is not None]
        rlp_encoded = rlp.encode(tx_elements)
        hash = "0x" + keccak(rlp_encoded).hex()
        return hash

    def insert_transaction(
        self,
        from_address: str,
        to_address: str,
        data: dict,
        value: float,
        type: int,
        nonce: int,
        leader_only: bool,
        triggered_by_hash: (
            str | None
        ) = None,  # If filled, the transaction must be present in the database (committed)
    ) -> str:
        current_nonce = self.get_transaction_count(from_address)

        # Follow up: https://github.com/MetaMask/metamask-extension/issues/29787
        # to uncomment this check
        # if nonce != current_nonce:
        #     raise Exception(
        #         f"Unexpected nonce. Provided: {nonce}, expected: {current_nonce}"
        #     )

        transaction_hash = self._generate_transaction_hash(
            from_address, to_address, data, value, type, current_nonce
        )
        ghost_contract_address = None

        if type == TransactionType.DEPLOY_CONTRACT.value:
            # Hardhat account
            account = self.web3.eth.accounts[0]
            private_key = os.environ.get("HARDHAT_PRIVATE_KEY")

            # Ghost contract
            # Read contract ABI and bytecode from compiled contract
            # contract_file = os.path.join(
            #     os.getcwd(),
            #     "app/hardhat/artifacts/contracts/GhostContract.sol/GhostContract.json",
            # )

            # with open(contract_file, "r") as f:
            #     contract_json = json.loads(f.read())
            #     abi = contract_json["abi"]
            #     bytecode = contract_json["bytecode"]

            # # Create the contract instance
            # contract = self.web3.eth.contract(abi=abi, bytecode=bytecode)

            # # Build the transaction
            # gas_estimate = self.web3.eth.estimate_gas(
            #     contract.constructor().build_transaction(
            #         {
            #             "from": account,
            #             "nonce": self.web3.eth.get_transaction_count(account),
            #             "gasPrice": 0,
            #         }
            #     )
            # )
            # transaction = contract.constructor().build_transaction(
            #     {
            #         "from": account,
            #         "nonce": self.web3.eth.get_transaction_count(account),
            #         "gas": gas_estimate,
            #         "gasPrice": 0,
            #     }
            # )

            # # Sign the transaction
            # signed_tx = self.web3.eth.account.sign_transaction(
            #     transaction, private_key=private_key
            # )

            # # Send the transaction
            # tx_hash = self.web3.eth.send_raw_transaction(signed_tx.raw_transaction)

            # # Wait for the transaction receipt
            # receipt = self.web3.eth.wait_for_transaction_receipt(tx_hash)
            # ghost_contract_address = receipt.contractAddress

        elif type == TransactionType.RUN_CONTRACT.value:
            genlayer_contract_address = to_address
            # contract_snapshot = ContractSnapshot(
            #     genlayer_contract_address, self.session
            # )
            # ghost_contract_address = contract_snapshot.ghost_contract_address

        new_transaction = Transactions(
            hash=transaction_hash,
            from_address=from_address,
            to_address=to_address,
            data=json.loads(self._transaction_data_to_str(data)),
            value=value,
            type=type,
            status=TransactionStatus.PENDING,
            consensus_data=None,  # Will be set when the transaction is finalized
            nonce=nonce,
            # Future fields, unused for now
            gaslimit=None,
            input_data=None,
            r=None,
            s=None,
            v=None,
            leader_only=leader_only,
            triggered_by=(
                self.session.query(Transactions).filter_by(hash=triggered_by_hash).one()
                if triggered_by_hash
                else None
            ),
            ghost_contract_address=ghost_contract_address,
            appealed=False,
            timestamp_awaiting_finalization=None,
            appeal_failed=0,
            appeal_undetermined=False,
        )

        self.session.add(new_transaction)

        self.session.flush()  # So that `created_at` gets set

        if type != TransactionType.SEND.value:
            self.create_rollup_transaction(new_transaction.hash)

        return new_transaction.hash

    def get_transaction_by_hash(self, transaction_hash: str) -> dict | None:
        transaction = (
            self.session.query(Transactions)
            .filter_by(hash=transaction_hash)
            .one_or_none()
        )

        if transaction is None:
            return None

        return self._parse_transaction_data(transaction)

    def update_transaction_status(
        self, transaction_hash: str, new_status: TransactionStatus
    ):
        transaction = (
            self.session.query(Transactions).filter_by(hash=transaction_hash).one()
        )
        transaction.status = new_status
        self.session.commit()

    def set_transaction_result(self, transaction_hash: str, consensus_data: dict):
        transaction = (
            self.session.query(Transactions).filter_by(hash=transaction_hash).one()
        )
        transaction.consensus_data = consensus_data
        self.session.commit()

    def create_rollup_transaction(self, transaction_hash: str):
        transaction = (
            self.session.query(Transactions).filter_by(hash=transaction_hash).one()
        )
        rollup_input_data = json.dumps(
            self._parse_transaction_data(transaction)
        ).encode("utf-8")

        # Hardhat transaction
        account = self.web3.eth.accounts[0]
        private_key = os.environ.get("HARDHAT_PRIVATE_KEY")

        # gas_estimate = self.web3.eth.estimate_gas(
        #     {
        #         "from": account,
        #         "to": transaction.ghost_contract_address,
        #         "value": transaction.value,
        #         "data": rollup_input_data,
        #     }
        # )

        # transaction = {
        #     "from": account,
        #     "to": transaction.ghost_contract_address,
        #     "value": transaction.value,
        #     "data": rollup_input_data,
        #     "nonce": self.web3.eth.get_transaction_count(account),
        #     "gas": gas_estimate,
        #     "gasPrice": 0,
        # }

        # # Sign and send the transaction
        # signed_tx = self.web3.eth.account.sign_transaction(
        #     transaction, private_key=private_key
        # )
        # tx_hash = self.web3.eth.send_raw_transaction(signed_tx.raw_transaction)

        # # Wait for transaction to be actually mined and get the receipt
        # receipt = self.web3.eth.wait_for_transaction_receipt(tx_hash)

        # # Get full transaction details including input data
        # transaction = self.web3.eth.get_transaction(tx_hash)

    def get_transaction_count(self, address: str) -> int:
        count = (
            self.session.query(Transactions)
            .filter(Transactions.from_address == address)
            .count()
        )
        return count

    def get_transactions_for_address(
        self,
        address: str,
        filter: TransactionAddressFilter,
    ) -> list[dict]:
        query = self.session.query(Transactions)

        if filter == TransactionAddressFilter.TO:
            query = query.filter(Transactions.to_address == address)
        elif filter == TransactionAddressFilter.FROM:
            query = query.filter(Transactions.from_address == address)
        else:  # TransactionFilter.ALL
            query = query.filter(
                or_(
                    Transactions.from_address == address,
                    Transactions.to_address == address,
                )
            )

        transactions = query.order_by(Transactions.created_at.desc()).all()

        return [
            self._parse_transaction_data(transaction) for transaction in transactions
        ]

    def set_transaction_appeal(self, transaction_hash: str, appeal: bool):
        transaction = (
            self.session.query(Transactions).filter_by(hash=transaction_hash).one()
        )
        if (transaction.status == TransactionStatus.ACCEPTED.value) or (
            transaction.status == TransactionStatus.UNDETERMINED.value
        ):
            transaction.appealed = appeal

    def set_transaction_timestamp_awaiting_finalization(
        self, transaction_hash: str, timestamp_awaiting_finalization: int = None
    ):
        transaction = (
            self.session.query(Transactions).filter_by(hash=transaction_hash).one()
        )
        if timestamp_awaiting_finalization:
            transaction.timestamp_awaiting_finalization = (
                timestamp_awaiting_finalization
            )
        else:
            transaction.timestamp_awaiting_finalization = int(time.time())

    def set_transaction_appeal_failed(self, transaction_hash: str, appeal_failed: int):
        if appeal_failed < 0:
            raise ValueError("appeal_failed must be a non-negative integer")
        transaction = (
            self.session.query(Transactions).filter_by(hash=transaction_hash).one()
        )
        transaction.appeal_failed = appeal_failed

<<<<<<< HEAD
    def set_transaction_appeal_undetermined(
        self, transaction_hash: str, appeal_undetermined: bool
    ):
        transaction = (
            self.session.query(Transactions).filter_by(hash=transaction_hash).one()
        )
        transaction.appeal_undetermined = appeal_undetermined
=======
    def get_highest_timestamp(self) -> int:
        transaction = (
            self.session.query(Transactions)
            .filter(Transactions.timestamp_accepted.isnot(None))
            .order_by(desc(Transactions.timestamp_accepted))
            .first()
        )
        if transaction is None:
            return 0
        return transaction.timestamp_accepted

    def get_transactions_for_block(
        self, block_number: int, include_full_tx: bool
    ) -> dict:
        transactions = (
            self.session.query(Transactions)
            .filter(Transactions.timestamp_accepted == block_number)
            .all()
        )

        if not transactions:
            return None

        block_hash = transactions[0].hash
        parent_hash = "0x" + "0" * 64  # Placeholder for parent block hash
        timestamp = transactions[0].timestamp_accepted or int(time.time())

        if include_full_tx:
            transaction_data = [self._parse_transaction_data(tx) for tx in transactions]
        else:
            transaction_data = [tx.hash for tx in transactions]

        block_details = {
            "number": hex(block_number),
            "hash": block_hash,
            "parentHash": parent_hash,
            "nonce": "0x" + "0" * 16,
            "transactions": transaction_data,
            "timestamp": hex(int(timestamp)),
            "miner": "0x" + "0" * 40,
            "difficulty": "0x1",
            "gasUsed": "0x0",
            "gasLimit": "0x0",
            "size": "0x0",
            "extraData": "0x",
        }

        return block_details
>>>>>>> e640dd2e
<|MERGE_RESOLUTION|>--- conflicted
+++ resolved
@@ -376,7 +376,6 @@
         )
         transaction.appeal_failed = appeal_failed
 
-<<<<<<< HEAD
     def set_transaction_appeal_undetermined(
         self, transaction_hash: str, appeal_undetermined: bool
     ):
@@ -384,24 +383,24 @@
             self.session.query(Transactions).filter_by(hash=transaction_hash).one()
         )
         transaction.appeal_undetermined = appeal_undetermined
-=======
+
     def get_highest_timestamp(self) -> int:
         transaction = (
             self.session.query(Transactions)
-            .filter(Transactions.timestamp_accepted.isnot(None))
-            .order_by(desc(Transactions.timestamp_accepted))
+            .filter(Transactions.timestamp_awaiting_finalization.isnot(None))
+            .order_by(desc(Transactions.timestamp_awaiting_finalization))
             .first()
         )
         if transaction is None:
             return 0
-        return transaction.timestamp_accepted
+        return transaction.timestamp_awaiting_finalization
 
     def get_transactions_for_block(
         self, block_number: int, include_full_tx: bool
     ) -> dict:
         transactions = (
             self.session.query(Transactions)
-            .filter(Transactions.timestamp_accepted == block_number)
+            .filter(Transactions.timestamp_awaiting_finalization == block_number)
             .all()
         )
 
@@ -410,7 +409,7 @@
 
         block_hash = transactions[0].hash
         parent_hash = "0x" + "0" * 64  # Placeholder for parent block hash
-        timestamp = transactions[0].timestamp_accepted or int(time.time())
+        timestamp = transactions[0].timestamp_awaiting_finalization or int(time.time())
 
         if include_full_tx:
             transaction_data = [self._parse_transaction_data(tx) for tx in transactions]
@@ -432,5 +431,4 @@
             "extraData": "0x",
         }
 
-        return block_details
->>>>>>> e640dd2e
+        return block_details