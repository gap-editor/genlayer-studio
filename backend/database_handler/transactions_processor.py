--- conflicted
+++ resolved
@@ -72,10 +72,7 @@
             "timestamp_appeal": transaction_data.timestamp_appeal,
             "appeal_processing_time": transaction_data.appeal_processing_time,
             "contract_snapshot": transaction_data.contract_snapshot,
-<<<<<<< HEAD
-=======
             "config_rotation_rounds": transaction_data.config_rotation_rounds,
->>>>>>> dadacb0e
         }
 
     @staticmethod
@@ -189,10 +186,7 @@
             timestamp_appeal=None,
             appeal_processing_time=0,
             contract_snapshot=None,
-<<<<<<< HEAD
-=======
             config_rotation_rounds=MAX_ROTATIONS,
->>>>>>> dadacb0e
         )
 
         self.session.add(new_transaction)
