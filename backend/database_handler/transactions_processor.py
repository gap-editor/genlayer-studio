--- conflicted
+++ resolved
@@ -12,14 +12,7 @@
 from sqlalchemy.orm.attributes import flag_modified
 from eth_utils import to_bytes, keccak, is_address
 from web3 import Web3
-<<<<<<< HEAD
-from backend.database_handler.contract_snapshot import ContractSnapshot
-import os
-from sqlalchemy.orm.attributes import flag_modified
-from backend.domain.types import MAX_ROTATIONS
 from backend.database_handler.accounts_manager import AccountsManager
-=======
->>>>>>> cde08d5e
 
 from backend.node.types import Receipt
 from .models import Transactions, TransactionStatus
@@ -190,11 +183,8 @@
         triggered_by_hash: (
             str | None
         ) = None,  # If filled, the transaction must be present in the database (committed)
-<<<<<<< HEAD
+        transaction_hash: str | None = None,
         accounts_manager: AccountsManager | None = None,
-=======
-        transaction_hash: str | None = None,
->>>>>>> cde08d5e
     ) -> str:
         if accounts_manager:
             sender_balance = accounts_manager.get_account_balance(from_address)
