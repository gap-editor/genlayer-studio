# consensus/services/transactions_db_service.py
from datetime import datetime
from enum import Enum
import rlp
import re
from sqlalchemy.orm import Session
from sqlalchemy import or_, desc, and_, JSON, type_coerce, text
from sqlalchemy.orm.attributes import flag_modified

from backend.node.types import Vote, Receipt, ExecutionResultStatus
from .models import Transactions, TransactionStatus
<<<<<<< HEAD
from backend.consensus.types import ConsensusRound
=======
from eth_utils import to_bytes, keccak, is_address
import json
import base64
import time
from backend.domain.types import TransactionType
from web3 import Web3
import os
>>>>>>> 771efaef


class TransactionAddressFilter(Enum):
    ALL = "all"
    TO = "to"
    FROM = "from"


def vote_name_to_number(vote_name: str | None) -> int:
    """Convert vote name to numeric code.

    Args:
        vote_name: Vote name (AGREE, DISAGREE, etc.)

    Returns:
        int: Numeric vote code (1=AGREE, 2=DISAGREE, 0=other)
    """
    if vote_name is None:
        return 0
    if vote_name.lower() == Vote.AGREE.value:
        return 1
    if vote_name.lower() == Vote.DISAGREE.value:
        return 2
    return 0


def votes_to_result(votes: list) -> str:
    """Determine consensus result from vote list.

    Args:
        votes: List of vote strings

    Returns:
        tuple: (result_code, result_name)
    """
    if len(votes) == 0:
        return "5", "NO_MAJORITY"
    if (
        len([vote for vote in votes if vote.lower() == Vote.AGREE.value])
        > len(votes) // 2
    ):
        return "6", "MAJORITY_AGREE"
    return "7", "MAJORITY_DISAGREE"


def get_validator_vote_hash(validator_address: str, vote_type: int, nonce: int) -> str:
    """
    Generate a hash for validator vote data using Solidity keccak.

    Args:
        validator_address: Address of the validator
        vote_type: Numeric vote type (1=AGREE, 2=DISAGREE, etc.)
        nonce: Transaction nonce

    Returns:
        str: Hex-encoded hash with 0x prefix
    """
    vote_hash_bytes = Web3.solidity_keccak(
        ["address", "uint8", "uint256"], [validator_address, vote_type, nonce]
    )
    return Web3.to_hex(vote_hash_bytes)


def get_tx_execution_hash(leader_address: str, vote_type: int) -> str:
    """
    Generate a hash for transaction execution data using Solidity keccak.

    Args:
        leader_address: Address of the consensus leader
        vote_type: Numeric vote type

    Returns:
        str: Hex-encoded hash with 0x prefix
    """
    tx_execution_hash_bytes = Web3.solidity_keccak(
        ["address", "uint8", "bytes32", "uint256"],
        [leader_address, vote_type, b"", 4444],
    )
    return Web3.to_hex(tx_execution_hash_bytes)


class TransactionsProcessor:
    def __init__(
        self,
        session: Session,
    ):
        self.session = session

        # Connect to Hardhat Network
        port = os.environ.get("HARDHAT_PORT")
        url = os.environ.get("HARDHAT_URL")
        hardhat_url = f"{url}:{port}"
        self.web3 = Web3(Web3.HTTPProvider(hardhat_url))

    @staticmethod
    def _parse_transaction_data(transaction_data: Transactions) -> dict:
        if transaction_data.consensus_data:
            leader_receipts = transaction_data.consensus_data.get("leader_receipt", [])
            if isinstance(leader_receipts, dict):
                result = leader_receipts.get("result", {})
            elif isinstance(leader_receipts, list) and len(leader_receipts) > 0:
                result = leader_receipts[0].get("result", {})
            else:
                result = {}
        else:
            result = transaction_data.consensus_data
        if isinstance(result, dict):
            result = result.get("raw", {})
        return {
            "hash": transaction_data.hash,
            "from_address": transaction_data.from_address,
            "to_address": transaction_data.to_address,
            "data": transaction_data.data,
            "value": transaction_data.value,
            "type": transaction_data.type,
            "status": transaction_data.status.value,
            "result": TransactionsProcessor._decode_base64_data(result),
            "consensus_data": transaction_data.consensus_data,
            "gaslimit": transaction_data.nonce,
            "nonce": transaction_data.nonce,
            "r": transaction_data.r,
            "s": transaction_data.s,
            "v": transaction_data.v,
            "created_at": transaction_data.created_at.isoformat(),
            "leader_only": transaction_data.leader_only,
            "triggered_by": transaction_data.triggered_by_hash,
            "triggered_transactions": [
                transaction.hash
                for transaction in transaction_data.triggered_transactions
            ],
            "appealed": transaction_data.appealed,
            "timestamp_awaiting_finalization": transaction_data.timestamp_awaiting_finalization,
            "appeal_failed": transaction_data.appeal_failed,
            "appeal_undetermined": transaction_data.appeal_undetermined,
            "consensus_history": transaction_data.consensus_history,
            "timestamp_appeal": transaction_data.timestamp_appeal,
            "appeal_processing_time": transaction_data.appeal_processing_time,
            "contract_snapshot": transaction_data.contract_snapshot,
            "config_rotation_rounds": transaction_data.config_rotation_rounds,
            "num_of_initial_validators": transaction_data.num_of_initial_validators,
            "last_vote_timestamp": transaction_data.last_vote_timestamp,
            "rotation_count": transaction_data.rotation_count,
            "appeal_leader_timeout": transaction_data.appeal_leader_timeout,
            "leader_timeout_validators": transaction_data.leader_timeout_validators,
            "appeal_validators_timeout": transaction_data.appeal_validators_timeout,
        }

    @staticmethod
    def _transaction_data_to_str(data: dict) -> str:
        """
        NOTE: json doesn't support bytes object, so they need to be encoded somehow
            Common approaches can be: array, hex string, base64 string
            Array takes a lot of space (extra comma for each element)
            Hex is double in size
            Base64 is 1.33 in size
            So base64 is chosen
        """

        def data_encode(d):
            if isinstance(d, bytes):
                return str(base64.b64encode(d), encoding="ascii")
            raise TypeError("Can't encode #{d}")

        return json.dumps(data, default=data_encode)

    @staticmethod
    def _decode_base64_data(data: dict | str) -> dict | str:
        def decode_value(value):
            """Helper function to decode Base64-encoded values if they are strings."""
            if (
                isinstance(value, str)
                and value
                and bool(re.compile(r"^[A-Za-z0-9+/]*={0,2}$").fullmatch(value)) is True
            ):
                try:
                    decoded_str = base64.b64decode(
                        bytes(value, encoding="utf-8")
                    ).decode("utf-8", errors="ignore")
                    byte_content = re.sub(r"^[\x00-\x1f]+", "", decoded_str)
                    if byte_content or len(byte_content) >= 0:
                        return byte_content
                    return decoded_str
                except (ValueError, UnicodeDecodeError):
                    return value  # Return original if decoding fails

            return value  # Return unchanged for non-strings

        if isinstance(data, dict):
            data = {k: decode_value(v) for k, v in data.items()}
            return data
        elif isinstance(data, str):
            data = decode_value(data)
            return data
        elif data is None:
            return None
        else:
            raise TypeError(f"Can't decode unsupported type: {type(data).__name__}")

    @staticmethod
    def _generate_transaction_hash(
        from_address: str,
        to_address: str,
        data: dict,
        value: float,
        type: int,
        nonce: int,
    ) -> str:
        from_address_bytes = (
            to_bytes(hexstr=from_address) if is_address(from_address) else None
        )
        to_address_bytes = (
            to_bytes(hexstr=to_address) if is_address(to_address) else None
        )

        data_bytes = to_bytes(text=TransactionsProcessor._transaction_data_to_str(data))

        tx_elements = [
            from_address_bytes,
            to_address_bytes,
            to_bytes(hexstr=hex(int(value))),
            data_bytes,
            to_bytes(hexstr=hex(type)),
            to_bytes(hexstr=hex(nonce)),
            to_bytes(hexstr=hex(0)),  # gas price (placeholder)
            to_bytes(hexstr=hex(0)),  # gas limit (placeholder)
        ]

        # Filter out None values
        tx_elements = [elem for elem in tx_elements if elem is not None]
        rlp_encoded = rlp.encode(tx_elements)
        hash = "0x" + keccak(rlp_encoded).hex()
        return hash

    def insert_transaction(
        self,
        from_address: str,
        to_address: str,
        data: dict,
        value: float,
        type: int,
        nonce: int,
        leader_only: bool,
        config_rotation_rounds: int,
        triggered_by_hash: (
            str | None
        ) = None,  # If filled, the transaction must be present in the database (committed)
        transaction_hash: str | None = None,
        num_of_initial_validators: int | None = None,
    ) -> str:
        current_nonce = self.get_transaction_count(from_address)

        # Follow up: https://github.com/MetaMask/metamask-extension/issues/29787
        # to uncomment this check
        # if nonce != current_nonce:
        #     raise Exception(
        #         f"Unexpected nonce. Provided: {nonce}, expected: {current_nonce}"
        #     )

        if transaction_hash is None:
            transaction_hash = self._generate_transaction_hash(
                from_address, to_address, data, value, type, current_nonce
            )

        new_transaction = Transactions(
            hash=transaction_hash,
            from_address=from_address,
            to_address=to_address,
            data=json.loads(self._transaction_data_to_str(data)),
            value=value,
            type=type,
            status=TransactionStatus.PENDING,
            consensus_data=None,  # Will be set when the transaction is finalized
            nonce=nonce,
            # Future fields, unused for now
            gaslimit=None,
            input_data=None,
            r=None,
            s=None,
            v=None,
            leader_only=leader_only,
            triggered_by=(
                self.session.query(Transactions).filter_by(hash=triggered_by_hash).one()
                if triggered_by_hash
                else None
            ),
            appealed=False,
            timestamp_awaiting_finalization=None,
            appeal_failed=0,
            appeal_undetermined=False,
            consensus_history={},
            timestamp_appeal=None,
            appeal_processing_time=0,
            contract_snapshot=None,
            config_rotation_rounds=config_rotation_rounds,
            num_of_initial_validators=num_of_initial_validators,
            last_vote_timestamp=None,
            rotation_count=0,
            appeal_leader_timeout=False,
            leader_timeout_validators=None,
            appeal_validators_timeout=False,
        )

        self.session.add(new_transaction)

        self.session.flush()  # So that `created_at` gets set

        return new_transaction.hash

    def _process_round_data(self, transaction_data: dict) -> dict:
        """Process round data and prepare transaction data."""

        if "consensus_results" in transaction_data["consensus_history"]:
            transaction_data["num_of_rounds"] = str(
                len(transaction_data["consensus_history"]["consensus_results"])
            )
        else:
            transaction_data["num_of_rounds"] = "0"

        validator_votes_name = []
        validator_votes = []
        validator_votes_hash = []
        round_validators = []
        if "consensus_results" in transaction_data["consensus_history"]:
            round_number = str(
                len(transaction_data["consensus_history"]["consensus_results"]) - 1
            )
            last_round = transaction_data["consensus_history"]["consensus_results"][-1]
            if "leader_result" in last_round and last_round["leader_result"]:
                leader = last_round["leader_result"][1]
                validator_votes_name.append(leader["vote"].upper())
                vote_number = vote_name_to_number(leader["vote"])
                validator_votes.append(vote_number)
                leader_address = leader["node_config"]["address"]
                validator_votes_hash.append(
                    get_validator_vote_hash(
                        leader_address, vote_number, transaction_data["nonce"]
                    )
                )
                round_validators.append(leader_address)

            for validator in last_round["validator_results"]:
                validator_votes_name.append(validator["vote"].upper())
                vote_number = vote_name_to_number(validator["vote"])
                validator_votes.append(vote_number)
                validator_address = validator["node_config"]["address"]
                validator_votes_hash.append(
                    get_validator_vote_hash(
                        validator_address, vote_number, transaction_data["nonce"]
                    )
                )
                round_validators.append(validator_address)
        else:
            round_number = "0"
        last_round_result, _ = votes_to_result(validator_votes_name)

        transaction_data["last_round"] = {
            "round": round_number,
            "leader_index": "0",
            "votes_committed": str(len(validator_votes_name)),
            "votes_revealed": str(len(validator_votes_name)),
            "appeal_bond": "0",
            "rotations_left": str(
                transaction_data.get("config_rotation_rounds", 0)
                - transaction_data.get("rotation_count", 0)
            ),
            "result": last_round_result,
            "round_validators": round_validators,
            "validator_votes_hash": validator_votes_hash,
            "validator_votes": validator_votes,
            "validator_votes_name": validator_votes_name,
        }
        return transaction_data

    def _prepare_basic_transaction_data(self, transaction_data: dict) -> dict:
        """Prepare basic transaction data with common fields."""
        transaction_data["current_timestamp"] = str(round(time.time()))
        transaction_data["sender"] = transaction_data["from_address"]
        transaction_data["recipient"] = transaction_data["to_address"]
        transaction_data["tx_slot"] = "0"
        transaction_data["created_timestamp"] = str(
            int(datetime.fromisoformat(transaction_data["created_at"]).timestamp())
        )
        transaction_data["last_vote_timestamp"] = str(
            transaction_data.get("last_vote_timestamp", 0)
        )
        transaction_data["random_seed"] = "0x" + "0" * 64
        transaction_data["tx_id"] = transaction_data["hash"]

        transaction_data["read_state_block_range"] = {
            "activation_block": "0",
            "processing_block": "0",
            "proposal_block": "0",
        }
        if "consensus_results" in transaction_data["consensus_history"]:
            transaction_data["activator"] = transaction_data["consensus_history"][
                "consensus_results"
            ][0]["leader_result"][0]["node_config"]["address"]
        else:
            transaction_data["activator"] = ""

        if (transaction_data["consensus_data"] is not None) and (
            "leader_receipt" in transaction_data["consensus_data"]
        ):
            transaction_data["last_leader"] = transaction_data["consensus_data"][
                "leader_receipt"
            ][0]["node_config"]["address"]
        else:
            transaction_data["last_leader"] = ""
        return transaction_data

    def _encode_transaction_data(self, transaction_data: dict) -> dict:
        to_encode = []
        if transaction_data["data"] is not None:
            if "calldata" in transaction_data["data"]:
                encoded_call_data = base64.b64decode(
                    transaction_data["data"]["calldata"]
                )
                to_encode.append(encoded_call_data)
                to_encode.append(b"\x00")
            if "contract_code" in transaction_data["data"]:
                contract_code_bytes = base64.b64decode(
                    transaction_data["data"]["contract_code"]
                )
                to_encode.insert(0, contract_code_bytes)
        if len(to_encode) == 0:
            transaction_data["tx_data"] = ""
        else:
            transaction_data["tx_data"] = Web3.to_hex(rlp.encode(to_encode))[2:]
        return transaction_data

    def _process_execution_hash(self, transaction_data: dict) -> dict:
        if (
            transaction_data["consensus_data"] is not None
            and "leader_receipt" in transaction_data["consensus_data"]
            and "node_config" in transaction_data["consensus_data"]["leader_receipt"][0]
        ):
            transaction_data["tx_execution_hash"] = get_tx_execution_hash(
                transaction_data["consensus_data"]["leader_receipt"][0]["node_config"][
                    "address"
                ],
                vote_name_to_number(
                    transaction_data["consensus_data"]["leader_receipt"][0]["vote"]
                ),
            )
        else:
            transaction_data["tx_execution_hash"] = ""

        return transaction_data

    def _process_messages(self, transaction_data: dict) -> dict:
        eq_output = []
        if (
            "consensus_history" in transaction_data
            and "consensus_results" in transaction_data["consensus_history"]
        ):
            for consensus_round in transaction_data["consensus_history"][
                "consensus_results"
            ]:
                if consensus_round["leader_result"] is not None:
                    eq_output.append(
                        [
                            len(eq_output),  # key
                            [
                                base64.b64decode(
                                    consensus_round["leader_result"][0]["result"]
                                )[
                                    0
                                ],  # kind
                                "\x00",
                            ],
                        ]
                    )  # data

        kind = 0
        if (
            transaction_data["consensus_data"] is not None
            and "leader_receipt" in transaction_data["consensus_data"]
            and "result" in transaction_data["consensus_data"]["leader_receipt"]
        ):
            kind = base64.b64decode(
                transaction_data["consensus_data"]["leader_receipt"][0]["result"]
            )[0]
        pending_transactions = []
        messages = []
        if (
            transaction_data["consensus_data"] is not None
            and "leader_receipt" in transaction_data["consensus_data"]
            and transaction_data["consensus_data"]["leader_receipt"] is not None
            and "pending_transactions"
            in transaction_data["consensus_data"]["leader_receipt"][0]
            and transaction_data["consensus_data"]["leader_receipt"][0][
                "pending_transactions"
            ]
            is not None
        ):
            for message in transaction_data["consensus_data"]["leader_receipt"][0][
                "pending_transactions"
            ]:
                pending_transactions.append(
                    [
                        message.get("address", ""),  # Account
                        message.get("calldata", ""),  # Calldata
                        message.get("value", 0),  # Value
                        message.get("on", "finalized"),  # On
                        message.get("code", ""),  # Code
                        message.get("salt_nonce", 0),  # SaltNonce
                    ]
                )
                messages.append(
                    {
                        "messageType": "0",
                        "recipient": message.get("address", ""),
                        "value": message.get("value", 0),
                        "data": message.get("calldata", ""),
                        "onAcceptance": message.get("on", "finalized") == "accepted",
                    }
                )
        transaction_data["eq_blocks_outputs"] = Web3.to_hex(
            rlp.encode(
                [
                    [
                        [kind, "\x00"],  # data
                        pending_transactions,
                        [],  # pending eth transactions
                        bytes.fromhex(""),
                    ],  # storage proof
                    eq_output,
                ]
            )
        )
        transaction_data["messages"] = messages
        return transaction_data

    def _process_queue(self, transaction_data: dict) -> dict:
        status_to_queue_type = {
            TransactionStatus.PENDING.value: "1",
            TransactionStatus.ACTIVATED.value: "1",
            TransactionStatus.ACCEPTED.value: "2",
            TransactionStatus.UNDETERMINED.value: "3",
        }
        transaction_data["queue_type"] = status_to_queue_type.get(
            transaction_data["status"], "0"
        )
        transaction_data["queue_position"] = "0"

        return transaction_data

    def _process_result(self, transaction_data: dict) -> dict:
        if (transaction_data["consensus_data"] is not None) and (
            "votes" in transaction_data["consensus_data"]
        ):
            votes_temp = transaction_data["consensus_data"]["votes"].values()
        else:
            votes_temp = []
        transaction_data["result"], transaction_data["result_name"] = votes_to_result(
            votes_temp
        )
        return transaction_data

    def get_transaction_by_hash(self, transaction_hash: str) -> dict | None:
        transaction = (
            self.session.query(Transactions)
            .filter_by(hash=transaction_hash)
            .one_or_none()
        )

        if transaction is None:
            return None

        transaction_data = self._parse_transaction_data(transaction)

        # Process for testnet
        transaction_data = self._prepare_basic_transaction_data(transaction_data)
        transaction_data = self._process_result(transaction_data)
        transaction_data = self._encode_transaction_data(transaction_data)
        transaction_data = self._process_execution_hash(transaction_data)
        transaction_data = self._process_messages(transaction_data)
        transaction_data = self._process_queue(transaction_data)
        transaction_data = self._process_round_data(transaction_data)
        return transaction_data

    def update_transaction_status(
        self,
        transaction_hash: str,
        new_status: TransactionStatus,
        update_current_status_changes: bool = True,
    ):
        transaction = (
            self.session.query(Transactions).filter_by(hash=transaction_hash).one()
        )
        transaction.status = new_status

        if update_current_status_changes:
            if not transaction.consensus_history:
                transaction.consensus_history = {}

            if "current_status_changes" in transaction.consensus_history:
                transaction.consensus_history["current_status_changes"].append(
                    new_status.value
                )
            else:
                transaction.consensus_history["current_status_changes"] = [
                    TransactionStatus.PENDING.value,
                    new_status.value,
                ]
            flag_modified(transaction, "consensus_history")

        self.session.commit()

    def set_transaction_result(
        self, transaction_hash: str, consensus_data: dict | None
    ):
        transaction = (
            self.session.query(Transactions).filter_by(hash=transaction_hash).one()
        )
        transaction.consensus_data = consensus_data
        self.session.commit()

    def get_transaction_count(self, address: str) -> int:
        count = (
            self.session.query(Transactions)
            .filter(Transactions.from_address == address)
            .count()
        )
        return count

    def get_transactions_for_address(
        self,
        address: str,
        filter: TransactionAddressFilter,
    ) -> list[dict]:
        query = self.session.query(Transactions)

        if filter == TransactionAddressFilter.TO:
            query = query.filter(Transactions.to_address == address)
        elif filter == TransactionAddressFilter.FROM:
            query = query.filter(Transactions.from_address == address)
        else:  # TransactionFilter.ALL
            query = query.filter(
                or_(
                    Transactions.from_address == address,
                    Transactions.to_address == address,
                )
            )

        transactions = query.order_by(Transactions.created_at.desc()).all()

        return [
            self._parse_transaction_data(transaction) for transaction in transactions
        ]

    def set_transaction_appeal(self, transaction_hash: str, appeal: bool):
        transaction = (
            self.session.query(Transactions).filter_by(hash=transaction_hash).one()
        )
        # You can only appeal the transaction if it is in accepted or undetermined state
        # Setting it to false is always allowed
        if not appeal:
            transaction.appealed = appeal
            self.session.commit()
        elif transaction.status in (
            TransactionStatus.ACCEPTED,
            TransactionStatus.UNDETERMINED,
            TransactionStatus.LEADER_TIMEOUT,
            TransactionStatus.VALIDATORS_TIMEOUT,
        ):
            transaction.appealed = appeal
            self.set_transaction_timestamp_appeal(transaction, int(time.time()))
            self.session.commit()

    def set_transaction_timestamp_awaiting_finalization(
        self, transaction_hash: str, timestamp_awaiting_finalization: int = None
    ):
        transaction = (
            self.session.query(Transactions).filter_by(hash=transaction_hash).one()
        )
        if timestamp_awaiting_finalization:
            transaction.timestamp_awaiting_finalization = (
                timestamp_awaiting_finalization
            )
        else:
            transaction.timestamp_awaiting_finalization = int(time.time())

    def set_transaction_appeal_failed(self, transaction_hash: str, appeal_failed: int):
        if appeal_failed < 0:
            raise ValueError("appeal_failed must be a non-negative integer")
        transaction = (
            self.session.query(Transactions).filter_by(hash=transaction_hash).one()
        )
        transaction.appeal_failed = appeal_failed

    def set_transaction_appeal_undetermined(
        self, transaction_hash: str, appeal_undetermined: bool
    ):
        transaction = (
            self.session.query(Transactions).filter_by(hash=transaction_hash).one()
        )
        transaction.appeal_undetermined = appeal_undetermined

    def get_highest_timestamp(self) -> int:
        transaction = (
            self.session.query(Transactions)
            .filter(Transactions.timestamp_awaiting_finalization.isnot(None))
            .order_by(desc(Transactions.timestamp_awaiting_finalization))
            .first()
        )
        if transaction is None:
            return 0
        return transaction.timestamp_awaiting_finalization

    def get_transactions_for_block(
        self, block_number: int, include_full_tx: bool
    ) -> dict:
        transactions = (
            self.session.query(Transactions)
            .filter(Transactions.timestamp_awaiting_finalization == block_number)
            .all()
        )

        block_hash = "0x" + "0" * 64
        parent_hash = "0x" + "0" * 64  # Placeholder for parent block hash
        timestamp = (
            transactions[0].timestamp_awaiting_finalization
            if len(transactions) > 0
            else int(time.time())
        )

        if include_full_tx:
            transaction_data = [self._parse_transaction_data(tx) for tx in transactions]
        else:
            transaction_data = [tx.hash for tx in transactions]

        block_details = {
            "number": hex(block_number),
            "hash": block_hash,
            "parentHash": parent_hash,
            "nonce": "0x" + "0" * 16,
            "transactions": transaction_data,
            "timestamp": hex(int(timestamp)),
            "miner": "0x" + "0" * 40,
            "difficulty": "0x1",
            "gasUsed": "0x0",
            "gasLimit": "0x0",
            "size": "0x0",
            "extraData": "0x",
        }

        return block_details

    def get_newer_transactions(self, transaction_hash: str):
        transaction = (
            self.session.query(Transactions).filter_by(hash=transaction_hash).one()
        )
        transactions = (
            self.session.query(Transactions)
            .filter(
                Transactions.created_at > transaction.created_at,
                Transactions.to_address == transaction.to_address,
            )
            .order_by(Transactions.created_at)
            .all()
        )
        return [
            self._parse_transaction_data(transaction) for transaction in transactions
        ]

    def update_consensus_history(
        self,
        transaction_hash: str,
        consensus_round: ConsensusRound,
        leader_result: list[Receipt] | None,
        validator_results: list[Receipt],
        extra_status_change: TransactionStatus | None = None,
    ):
        transaction = (
            self.session.query(Transactions).filter_by(hash=transaction_hash).one()
        )

        status_changes_to_use = (
            transaction.consensus_history["current_status_changes"]
            if "current_status_changes" in transaction.consensus_history
            else []
        )
        if extra_status_change:
            status_changes_to_use.append(extra_status_change.value)

        current_consensus_results = {
            "consensus_round": consensus_round.value,
            "leader_result": (
                [receipt.to_dict() for receipt in leader_result]
                if leader_result
                else None
            ),
            "validator_results": [receipt.to_dict() for receipt in validator_results],
            "status_changes": status_changes_to_use,
        }

        if "consensus_results" in transaction.consensus_history:
            transaction.consensus_history["consensus_results"].append(
                current_consensus_results
            )
        else:
            transaction.consensus_history["consensus_results"] = [
                current_consensus_results
            ]

        transaction.consensus_history["current_status_changes"] = []

        flag_modified(transaction, "consensus_history")
        self.session.commit()

    def reset_consensus_history(self, transaction_hash: str):
        transaction = (
            self.session.query(Transactions).filter_by(hash=transaction_hash).one()
        )
        transaction.consensus_history = {}
        self.session.commit()

    def set_transaction_timestamp_appeal(
        self, transaction: Transactions | str, timestamp_appeal: int | None
    ):
        if isinstance(transaction, str):  # hash
            transaction = (
                self.session.query(Transactions).filter_by(hash=transaction).one()
            )
        transaction.timestamp_appeal = timestamp_appeal

    def set_transaction_appeal_processing_time(self, transaction_hash: str):
        transaction = (
            self.session.query(Transactions).filter_by(hash=transaction_hash).one()
        )
        transaction.appeal_processing_time += (
            round(time.time()) - transaction.timestamp_appeal
        )
        flag_modified(transaction, "appeal_processing_time")
        self.session.commit()

    def reset_transaction_appeal_processing_time(self, transaction_hash: str):
        transaction = (
            self.session.query(Transactions).filter_by(hash=transaction_hash).one()
        )
        transaction.appeal_processing_time = 0
        self.session.commit()

    def set_transaction_contract_snapshot(
        self, transaction_hash: str, contract_snapshot: dict | None
    ):
        transaction = (
            self.session.query(Transactions).filter_by(hash=transaction_hash).one()
        )
        transaction.contract_snapshot = contract_snapshot
        self.session.commit()

    def transactions_in_process_by_contract(self) -> list[dict]:
        transactions = (
            self.session.query(Transactions)
            .filter(
                Transactions.to_address.isnot(None),
                Transactions.status.in_(
                    [
                        TransactionStatus.ACTIVATED,
                        TransactionStatus.PROPOSING,
                        TransactionStatus.COMMITTING,
                        TransactionStatus.REVEALING,
                    ]
                ),
            )
            .distinct(Transactions.to_address)
            .order_by(Transactions.to_address, Transactions.created_at.asc())
            .all()
        )

        return [
            self._parse_transaction_data(transaction) for transaction in transactions
        ]

    def get_previous_transaction(
        self,
        transaction_hash: str,
        status: TransactionStatus | None = None,
        filter_success: bool = False,
    ) -> dict | None:
        transaction = (
            self.session.query(Transactions).filter_by(hash=transaction_hash).one()
        )

        if transaction.type == TransactionType.DEPLOY_CONTRACT:
            return None

        filters = [
            Transactions.created_at < transaction.created_at,
            Transactions.to_address == transaction.to_address,
        ]
        if status is not None:
            filters.append(Transactions.status == status)

        if filter_success:
            consensus_data = type_coerce(Transactions.consensus_data, JSON)

            # Handle both formats of leader_receipt (dict and array)
            filters.append(
                and_(
                    consensus_data.isnot(None),
                    consensus_data["leader_receipt"].isnot(None),
                    text(
                        """
                        (
                            (jsonb_typeof(consensus_data::jsonb->'leader_receipt') = 'object'
                             AND consensus_data::jsonb->'leader_receipt'->>'execution_result' = :status)
                            OR
                            (jsonb_typeof(consensus_data::jsonb->'leader_receipt') = 'array'
                             AND consensus_data::jsonb->'leader_receipt'->0->>'execution_result' = :status)
                        )
                    """
                    ).bindparams(status=ExecutionResultStatus.SUCCESS.value),
                )
            )

        closest_transaction = (
            self.session.query(Transactions)
            .filter(*filters)
            .order_by(desc(Transactions.created_at))
            .first()
        )

        return (
            self._parse_transaction_data(closest_transaction)
            if closest_transaction
            else None
        )

    def set_transaction_timestamp_last_vote(self, transaction_hash: str):
        """
        Set the last vote timestamp for a transaction to the current time.

        Args:
            transaction_hash: The hash of the transaction to update

        Raises:
            NoResultFound: If the transaction with the given hash doesn't exist
        """
        transaction = (
            self.session.query(Transactions).filter_by(hash=transaction_hash).one()
        )
        transaction.last_vote_timestamp = int(time.time())
        self.session.commit()

    def increase_transaction_rotation_count(self, transaction_hash: str):
        """
        Increment the rotation count for a transaction by 1.

        Args:
            transaction_hash: The hash of the transaction to update

        Raises:
            NoResultFound: If the transaction with the given hash doesn't exist
        """
        transaction = (
            self.session.query(Transactions)
            .filter_by(hash=transaction_hash)
            .with_for_update()  # lock row
            .one()
        )
        max_rotations = transaction.config_rotation_rounds or 0
        if max_rotations and transaction.rotation_count >= max_rotations:
            self.session.commit()
            return  # already at the ceiling
        transaction.rotation_count += 1
        flag_modified(transaction, "rotation_count")
        self.session.commit()

    def reset_transaction_rotation_count(self, transaction_hash: str):
        """
        Reset the rotation count for a transaction to 0.

        Args:
            transaction_hash: The hash of the transaction to update

        Raises:
            NoResultFound: If the transaction with the given hash doesn't exist
        """
        transaction = (
            self.session.query(Transactions)
            .filter_by(hash=transaction_hash)
            .with_for_update()  # Add row-level locking
            .one()
        )
        transaction.rotation_count = 0

    def set_transaction_appeal_leader_timeout(
        self, transaction_hash: str, appeal_leader_timeout: bool
    ) -> bool:
        transaction = (
            self.session.query(Transactions).filter_by(hash=transaction_hash).one()
        )
        transaction.appeal_leader_timeout = appeal_leader_timeout
        self.session.commit()
        return appeal_leader_timeout

    def set_leader_timeout_validators(self, transaction_hash: str, validators: list):
        transaction = (
            self.session.query(Transactions).filter_by(hash=transaction_hash).one()
        )
        transaction.leader_timeout_validators = validators
        self.session.commit()

    def set_transaction_appeal_validators_timeout(
        self, transaction_hash: str, appeal_validators_timeout: bool
    ) -> bool:
        transaction = (
            self.session.query(Transactions).filter_by(hash=transaction_hash).one()
        )
        transaction.appeal_validators_timeout = appeal_validators_timeout
        self.session.commit()
        return appeal_validators_timeout<|MERGE_RESOLUTION|>--- conflicted
+++ resolved
@@ -9,9 +9,6 @@
 
 from backend.node.types import Vote, Receipt, ExecutionResultStatus
 from .models import Transactions, TransactionStatus
-<<<<<<< HEAD
-from backend.consensus.types import ConsensusRound
-=======
 from eth_utils import to_bytes, keccak, is_address
 import json
 import base64
@@ -19,50 +16,14 @@
 from backend.domain.types import TransactionType
 from web3 import Web3
 import os
->>>>>>> 771efaef
+from backend.consensus.types import ConsensusRound
+from backend.consensus.utils import determine_consensus_from_votes
 
 
 class TransactionAddressFilter(Enum):
     ALL = "all"
     TO = "to"
     FROM = "from"
-
-
-def vote_name_to_number(vote_name: str | None) -> int:
-    """Convert vote name to numeric code.
-
-    Args:
-        vote_name: Vote name (AGREE, DISAGREE, etc.)
-
-    Returns:
-        int: Numeric vote code (1=AGREE, 2=DISAGREE, 0=other)
-    """
-    if vote_name is None:
-        return 0
-    if vote_name.lower() == Vote.AGREE.value:
-        return 1
-    if vote_name.lower() == Vote.DISAGREE.value:
-        return 2
-    return 0
-
-
-def votes_to_result(votes: list) -> str:
-    """Determine consensus result from vote list.
-
-    Args:
-        votes: List of vote strings
-
-    Returns:
-        tuple: (result_code, result_name)
-    """
-    if len(votes) == 0:
-        return "5", "NO_MAJORITY"
-    if (
-        len([vote for vote in votes if vote.lower() == Vote.AGREE.value])
-        > len(votes) // 2
-    ):
-        return "6", "MAJORITY_AGREE"
-    return "7", "MAJORITY_DISAGREE"
 
 
 def get_validator_vote_hash(validator_address: str, vote_type: int, nonce: int) -> str:
@@ -350,7 +311,7 @@
             if "leader_result" in last_round and last_round["leader_result"]:
                 leader = last_round["leader_result"][1]
                 validator_votes_name.append(leader["vote"].upper())
-                vote_number = vote_name_to_number(leader["vote"])
+                vote_number = int(Vote.from_string(leader["vote"]))
                 validator_votes.append(vote_number)
                 leader_address = leader["node_config"]["address"]
                 validator_votes_hash.append(
@@ -362,7 +323,7 @@
 
             for validator in last_round["validator_results"]:
                 validator_votes_name.append(validator["vote"].upper())
-                vote_number = vote_name_to_number(validator["vote"])
+                vote_number = int(Vote.from_string(validator["vote"]))
                 validator_votes.append(vote_number)
                 validator_address = validator["node_config"]["address"]
                 validator_votes_hash.append(
@@ -373,7 +334,11 @@
                 round_validators.append(validator_address)
         else:
             round_number = "0"
-        last_round_result, _ = votes_to_result(validator_votes_name)
+        last_round_result = int(
+            determine_consensus_from_votes(
+                [vote.lower() for vote in validator_votes_name]
+            )
+        )
 
         transaction_data["last_round"] = {
             "round": round_number,
@@ -454,14 +419,17 @@
         if (
             transaction_data["consensus_data"] is not None
             and "leader_receipt" in transaction_data["consensus_data"]
-            and "node_config" in transaction_data["consensus_data"]["leader_receipt"][0]
+            and len(transaction_data["consensus_data"]["leader_receipt"]) > 1
+            and "node_config" in transaction_data["consensus_data"]["leader_receipt"][1]
         ):
             transaction_data["tx_execution_hash"] = get_tx_execution_hash(
-                transaction_data["consensus_data"]["leader_receipt"][0]["node_config"][
+                transaction_data["consensus_data"]["leader_receipt"][1]["node_config"][
                     "address"
                 ],
-                vote_name_to_number(
-                    transaction_data["consensus_data"]["leader_receipt"][0]["vote"]
+                int(
+                    Vote.from_string(
+                        transaction_data["consensus_data"]["leader_receipt"][1]["vote"]
+                    )
                 ),
             )
         else:
@@ -571,12 +539,12 @@
         if (transaction_data["consensus_data"] is not None) and (
             "votes" in transaction_data["consensus_data"]
         ):
-            votes_temp = transaction_data["consensus_data"]["votes"].values()
+            votes_temp = list(transaction_data["consensus_data"]["votes"].values())
         else:
             votes_temp = []
-        transaction_data["result"], transaction_data["result_name"] = votes_to_result(
-            votes_temp
-        )
+        consensus_result = determine_consensus_from_votes(votes_temp)
+        transaction_data["result"] = int(consensus_result)
+        transaction_data["result_name"] = consensus_result.value
         return transaction_data
 
     def get_transaction_by_hash(self, transaction_hash: str) -> dict | None:
