--- conflicted
+++ resolved
@@ -16,11 +16,7 @@
 from backend.database_handler.contract_snapshot import ContractSnapshot
 import os
 from sqlalchemy.orm.attributes import flag_modified
-<<<<<<< HEAD
-from backend.domain.types import MAX_ROTATIONS, TransactionType
-=======
-
->>>>>>> 81f7f1e7
+
 from backend.rollup.consensus_service import ConsensusService
 
 
@@ -234,14 +230,10 @@
             timestamp_appeal=None,
             appeal_processing_time=0,
             contract_snapshot=None,
-<<<<<<< HEAD
-            config_rotation_rounds=MAX_ROTATIONS,
+            config_rotation_rounds=config_rotation_rounds,
             num_of_initial_validators=num_of_initial_validators,
             last_vote_timestamp=None,
             rotation_count=0,
-=======
-            config_rotation_rounds=config_rotation_rounds,
->>>>>>> 81f7f1e7
         )
 
         self.session.add(new_transaction)
