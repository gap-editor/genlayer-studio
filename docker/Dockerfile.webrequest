--- conflicted
+++ resolved
@@ -16,11 +16,8 @@
     useradd -m appuser && \
     mkdir -p /selenium && \
     cd "${base}/${selpath}" && \
-<<<<<<< HEAD
-=======
     wget -q https://storage.googleapis.com/chrome-for-testing-public/128.0.6613.119/linux64/chrome-linux64.zip && \
     wget -q https://storage.googleapis.com/chrome-for-testing-public/128.0.6613.119/linux64/chromedriver-linux64.zip && \
->>>>>>> 3f0aecb7
     wget -q https://github.com/SeleniumHQ/selenium/releases/download/selenium-4.24.0/selenium-server-4.24.0.jar && \
     true
 
